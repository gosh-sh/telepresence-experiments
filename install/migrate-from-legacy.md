# Migrate from legacy Telepresence

<<<<<<< HEAD
Telepresence (formerly referenced as Telepresence 2, which is the current major version) has different mechanics and requires a different mental model from [legacy Telepresence 1](../../../v1/discussion/overview) when working with local instances of your services.
=======
Telepresence (formerly referenced as Telepresence 2, which is the current major version) has different mechanics and requires a different mental model from [legacy Telepresence 1](https://www.telepresence.io/docs/v1/) when working with local instances of your services.
>>>>>>> 83c9bc53

In legacy Telepresence, a pod running a service was swapped with a pod running the Telepresence proxy. This proxy received traffic intended for the service, and sent the traffic onward to the target workstation or laptop. We called this mechanism "swap-deployment".

In practice, this mechanism, while simple in concept, had some challenges. Losing the connection to the cluster would leave the deployment in an inconsistent state. Swapping the pods would take time.

Telepresence 2 introduces a [new
architecture](../../reference/architecture/) built around "intercepts"
that addresses these problems.  With the new Telepresence, a sidecar
proxy ("traffic agent") is injected onto the pod.  The proxy then
intercepts traffic intended for the Pod and routes it to the
workstation/laptop.  The advantage of this approach is that the
service is running at all times, and no swapping is used.  By using
the proxy approach, we can also do personal intercepts, where rather
than re-routing all traffic to the laptop/workstation, it only
re-routes the traffic designated as belonging to that user, so that
multiple developers can intercept the same service at the same time
without disrupting normal operation or disrupting eacho.

Please see [the Telepresence quick start](../../quick-start/) for an introduction to running intercepts and [the intercept reference doc](../../reference/intercepts/) for a deep dive into intercepts.

## Using legacy Telepresence commands

First please ensure you've [installed Telepresence](../).

Telepresence is able to translate common legacy Telepresence commands into native Telepresence commands.
So if you want to get started quickly, you can just use the same legacy Telepresence commands you are used
to with the Telepresence binary.

For example, say you have a deployment (`myserver`) that you want to swap deployment (equivalent to intercept in
Telepresence) with a python server, you could run the following command:

```
$ telepresence --swap-deployment myserver --expose 9090 --run python3 -m http.server 9090
< help text >

Legacy telepresence command used
Command roughly translates to the following in Telepresence:
telepresence intercept echo-easy --port 9090 -- python3 -m http.server 9090
running...
Connecting to traffic manager...
Connected to context <your k8s cluster>
Using Deployment myserver
intercepted
    Intercept name    : myserver
    State             : ACTIVE
    Workload kind     : Deployment
    Destination       : 127.0.0.1:9090
    Intercepting      : all TCP connections
Serving HTTP on :: port 9090 (http://[::]:9090/) ...
```

Telepresence will let you know what the legacy Telepresence command has mapped to and automatically
runs it.  So you can get started with Telepresence today, using the commands you are used to
and it will help you learn the Telepresence syntax.

### Legacy command mapping

Below is the mapping of legacy Telepresence to Telepresence commands (where they exist and
are supported).

| Legacy Telepresence Command                      | Telepresence Command                       |
|--------------------------------------------------|--------------------------------------------|
| --swap-deployment $workload                      | intercept $workload                        |
| --expose localPort[:remotePort]                  | intercept --port localPort[:remotePort]    |
| --swap-deployment $workload --run-shell          | intercept $workload -- bash                |
| --swap-deployment $workload --run $cmd           | intercept $workload -- $cmd                |
| --swap-deployment $workload --docker-run $cmd    | intercept $workload --docker-run -- $cmd   |
| --run-shell                                      | connect -- bash                            |
| --run $cmd                                       | connect -- $cmd                            |
| --env-file,--env-json                            | --env-file, --env-json (haven't changed)   |
| --context,--namespace                            | --context, --namespace (haven't changed)   |
| --mount,--docker-mount                           | --context, --namespace (haven't changed)   |

### Legacy Telepresence command limitations

Some of the commands and flags from legacy Telepresence either didn't apply to Telepresence or
aren't yet supported in Telepresence.  For some known popular commands, such as --method,
Telepresence will include output letting you know that the flag has gone away. For flags that
Telepresence can't translate yet, it will let you know that that flag is "unsupported".

If Telepresence is missing any flags or functionality that is integral to your usage, please let us know
by [creating an issue](https://github.com/telepresenceio/telepresence/issues) and/or talking to us on our [Slack channel](https://a8r.io/Slack)!

## Telepresence changes

Telepresence installs a Traffic Manager in the cluster and Traffic Agents alongside workloads when performing intercepts (including
with `--swap-deployment`) and leaves them.  If you use `--swap-deployment`, the intercept will be left once the process
dies, but the agent will remain. There's no harm in leaving the agent running alongside your service, but when you
want to remove them from the cluster, the following Telepresence command will help:
```
$ telepresence uninstall --help
Uninstall telepresence agents and manager

Usage:
  telepresence uninstall [flags] { --agent <agents...> |--all-agents | --everything }

Flags:
  -d, --agent              uninstall intercept agent on specific deployments
  -a, --all-agents         uninstall intercept agent on all deployments
  -e, --everything         uninstall agents and the traffic manager
  -h, --help               help for uninstall
  -n, --namespace string   If present, the namespace scope for this CLI request
```

Since the new architecture deploys a Traffic Manager into the Ambassador namespace, please take a look at
our [rbac guide](../../reference/rbac) if you run into any issues with permissions while upgrading to Telepresence.<|MERGE_RESOLUTION|>--- conflicted
+++ resolved
@@ -1,10 +1,6 @@
 # Migrate from legacy Telepresence
 
-<<<<<<< HEAD
-Telepresence (formerly referenced as Telepresence 2, which is the current major version) has different mechanics and requires a different mental model from [legacy Telepresence 1](../../../v1/discussion/overview) when working with local instances of your services.
-=======
 Telepresence (formerly referenced as Telepresence 2, which is the current major version) has different mechanics and requires a different mental model from [legacy Telepresence 1](https://www.telepresence.io/docs/v1/) when working with local instances of your services.
->>>>>>> 83c9bc53
 
 In legacy Telepresence, a pod running a service was swapped with a pod running the Telepresence proxy. This proxy received traffic intended for the service, and sent the traffic onward to the target workstation or laptop. We called this mechanism "swap-deployment".
 
