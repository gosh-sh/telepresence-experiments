--- conflicted
+++ resolved
@@ -9,15 +9,13 @@
   now be configured in the `values.yaml` file using `timeouts.agentArrival`. The default
   timeout is still 30 seconds.
 
-<<<<<<< HEAD
 - Bugfix: The automatic discovery of a local container based cluster (minikube or kind) used when the
   Telepresence daemon runs in a container, now works on macOS and Windows, and with different profiles,
   ports, and cluster names
-=======
+
 - Bugfix: FTP Stability improvements. Multiple simultaneous intercepts can transfer large files in bidirectionally and in parallel.
 
 - Bugfix: Pods using persistent volumes no longer causes timeouts when intercepted.
->>>>>>> ff039d43
 
 - Bugfix: Ensure that `telepresence connect` succeeds even though DNS isn't configured correctly.
 
