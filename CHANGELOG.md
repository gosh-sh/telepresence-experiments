# Changelog

<<<<<<< HEAD
### 2.7.1 (August 10, 2022)
=======
### 2.7.2 (TBD)

- Change: The command `telepresence gather-traces` now prints out a message on success.

### 2.7.1 (TBD)
>>>>>>> 06ec2c11

- Change: The command `telepresence uninstall` has been restored, but the `--everything` flag is now deprecated.

- Change: `telepresence helm uninstall` will only uninstall the traffic-manager and no longer accepts the `--everything`, `--agent`,
  or `--all-agents` flags.

- Bugfix: `telepresence intercept` will attempt to connect to the traffic manager before creating an intercept.

### 2.7.0 (August 8, 2022)

- Feature: `telepresence intercept` has gained a
  `--preview-url-add-request-headers` flag (and `telepresence preview create` a `--add-request-headers` flag) that can be used to inject
  request headers in to every request made through the preview URL.

- Feature: The Docker image now contains a new program in addition to
  the existing traffic-manager and traffic-agent: the pod-daemon. The
  pod-daemon is a trimmed-down version of the user-daemon that is
  designed to run as a sidecar in a Pod, enabling CI systems to create
  preview deploys.

- Feature: The Telepresence components now collect OpenTelemetry traces.
  Up to 10MB of trace data are available at any given time for collection from
  components. `telepresence gather-traces` is a new command that will collect
  all that data and place it into a gzip file, and `telepresence upload-traces` is
  a new command that will push the gzipped data into an OTLP collector.

- Feature: The agent injector now supports a new annotation, `telepresence.getambassador.io/inject-ignore-volume-mounts`, that can be used to make the injector ignore specified volume mounts denoted by a comma-separated string.

- Change: The traffic manager is no longer automatically installed into the cluster. Connecting or creating an intercept in a cluster without a traffic manager will return an error.

- Feature: A new telepresence helm command was added to provide an easy way to install, upgrade, or uninstall the telepresence traffic-manager.

- Change: The command `telepresence uninstall` has been moved to `telepresence helm uninstall`.

- Change: Add an emptyDir volume and volume mount under `/tmp` on the agent sidecar so it works with `readOnlyRootFileSystem: true`

- Feature: Added prometheus support to the traffic manager.

### 2.6.8 (June 23, 2022)

- Feature: The name and namespace for the DNS Service that the traffic-manager uses in DNS auto-detection can now be specified.

- Feature: Should the DNS auto-detection logic in the traffic-manager fail, users can now specify a fallback IP to use.

- Feature: It is now possible to intercept UDP ports with Telepresence and also use `--to-pod` to forward UDP
  traffic from ports on localhost.

- Change: The Helm chart will now add the `nodeSelector`, `affinity` and `tolerations` values to the traffic-manager's
  post-upgrade-hook and pre-delete-hook jobs.

- Bugfix: Telepresence no longer fails to inject the traffic agent into the pod generated for workloads that have no
  volumes and `automountServiceAccountToken: false`.

- Feature: The helm-chart now supports settings resources, securityContext and podSecurityContext for use with chart hooks.

### 2.6.7 (June 22, 2022)

- Bugfix: The Telepresence client will remember and reuse the traffic-manager session after a network failure
  or other reason that caused an unclean disconnect.

- Bugfix: Telepresence will no longer forward DNS requests for "wpad" to the cluster.

- Bugfix: The traffic-agent will properly shut down if one of its goroutines errors.

### 2.6.6 (June 9, 2022)

- Bugfix: The propagation of the `TELEPRESENCE_API_PORT` environment variable now works correctly.

- Bugfix: The `--output json` global flag no longer outputs multiple objects.

### 2.6.5 (June 3, 2022)

- Feature: The `reinvocationPolicy` or the traffic-agent injector webhook can now be configured using the Helm chart.

- Feature: The traffic manager now accepts a root CA for a proxy, allowing it to connect to ambassador cloud from behind an HTTPS proxy.
  This can be configured through the helm chart.

- Feature: A policy that controls when the mutating webhook injects the traffic-agent was added, and can be configured in the Helm chart.

- Change: Telepresence on Windows upgraded wintun.dll from version 0.12 to version 0.14.1

- Change: Telepresence on Windows upgraded winfsp from version 1.9 to 1.10

- Change: Telepresence upgraded its embedded Helm from version 3.8.1 to 3.9

- Change: Telepresence upgraded its embedded Kubernetes API from version 0.23.4 to 0.24.1

- Feature: Added a `--watch` flag to `telepresence list` that can be used to watch interceptable workloads.

- Change: The configuration setting for `images.webhookAgentImage` is now deprecated. Use `images.agentImage` instead.

- Bugfix: The `reinvocationPolicy` or the traffic-agent injector webhook now defaults to `Never` insteadof `IfNeeded` so
  that `LimitRange`s on namespaces can inject a missing `resources` element into the injected traffic-agent container.

- Bugfix: UDP based communication with services in the cluster now works as expected.

- Bugfix: The command help will only show Kubernetes flags on the commands that supports them

- Bugfix: Only the errors from the last session will be considered when counting the number of errors in the log after
  a command failure.

### 2.6.4 (May 23, 2022)

- Bugfix: The traffic-manager RBAC grants permissions to update services, deployments, replicatsets, and statefulsets. Those
  permissions are needed when the traffic-manager upgrades from versions < 2.6.0 and can be revoked after the upgrade.

### 2.6.3 (May 20, 2022)

- Bugfix: The `--mount` intercept flag now handles relative mount points correctly on non-windows platforms. Windows
  still require the argument to be a drive letter followed by a colon.

- Bugfix: The traffic-agent's configuration update automatically when services are added, updated or deleted.

- Bugfix: The `--mount` intercept flag now handles relative mount points correctly on non-windows platforms. Windows
  still require the argument to be a drive letter followed by a colon.

- Bugfix: The traffic-agent's configuration update automatically when services are added, updated or deleted.

- Bugfix: Telepresence will now always inject an initContainer when the service's targetPort is numeric

- Bugfix: Workloads that have several matching services pointing to the same target port are now handled correctly.

- Bugfix: A potential race condition causing a panic when closing a DNS connection is now handled correctly.

- Bugfix: A container start would sometimes fail because and old directory remained in a mounted temp volume.

### 2.6.2 (May 17, 2022)

- Bugfix: Workloads controlled by workloads like Argo `Rollout` are injected correctly.

- Bugfix: Multiple services appointing the same container port no longer result in duplicated ports in an injected pod.

- Bugfix: The `telepresence list` command no longer errors out with "grpc: received message larger than max" when listing namespaces
  with a large number of workloads.

### 2.6.1 (May 16, 2022)

- Bugfix: Telepresence will now handle multiple path entries in the KUBECONFIG environment correctly.

- Bugfix: Telepresence will no longer panic when using preview URLs with traffic-managers < 2.6.0

- Change: Traffic-manager now attempts to obtain a cluster id from the license if it could not obtain it from the Kubernetes API.

### 2.6.0 (May 13, 2022)

- Feature: Traffic-agent is now capable of intercepting multiple containers and multiple ports per container.

- Feature: Telepresence client now require less RBAC permissions in order to intercept.

- Change: All pod-injection is performed by the mutating webhook. Client will no longer modify workloads.

- Change: Traffic-agent is configured using a ConfigMap entry. In prior versions, the configuration was passed in the container environment.

- Change: The helm-chart no longer has a default set for the agentInjector.image.name, and unless its set, the traffic-manager will ask
  SystemA for the preferred image.

- Change: Client no longer needs RBAC permissions to update deployments, replicasets, and statefulsets.

- Change: Telepresence now uses Helm version 3.8.1 when installing the traffic-manager

- Change: The traffic-manager will not accept connections from clients older than 2.6.0. It can't, because they still use the old way of
  injecting the agent by modifying the workload.

- Change: When upgrading, all workloads with injected agents will have their agent "uninstalled" automatically. The mutating webhook will
  then ensure that their pods will receive an updated traffic-agent.

- Bugfix: Remote mounts will now function correctly with custom `securityContext`.

- Bugfix: The help for commands that accept kubernetes flags will now display those flags in a separate group.

- Bugfix: Using `telepresence leave` or `telepresence quit` on an intercept that spawned a command using `--` on the command line
  will now terminate that command since it's considered parented by the intercept that is removed.

- Change: Add support for structured output as JSON by setting the global --output=json flag.

### 2.5.8 (April 27, 2022)

- Bugfix: Telepresence now ensures that the download folder for the enhanced free client is created prior to downloading it.

### 2.5.7 (April 25, 2022)

- Change: A namespaced traffic-manager will no longer require cluster wide RBAC. Only Roles and RoleBindings are now used.

- Bugfix: The DNS recursion detector didn't work correctly on Windows, resulting in sporadic failures to resolve names
  that were resolved correctly at other times.

- Bugfix: A telepresence session will now last for 24 hours after the user's last connectivity. If a session expires, the connector will automatically try to reconnect.

### 2.5.6 (April 15, 2022)

- Bugfix: The `gather-logs` command will no longer send any logs through `gRPC`.

- Change: Telepresence agents watcher will now only watch namespaces that the user has accessed since the last `connect`.

### 2.5.5 (April 8, 2022)

- Change: The traffic-manager now requires permissions to read pods across namespaces even if installed with limited permissions

- Bugfix: The DNS resolver used on Linux with systemd-resolved now flushes the cache when the search path changes.

- Bugfix: The `telepresence list` command will produce a correct listing even when not preceded by a `telepresence connect`.

- Bugfix: The root daemon will no longer get into a bad state when a disconnect is rapidly followed by a new connect.

- Bugfix: The client will now only watch agents from accessible namespaces, and is also constrained to namespaces explicitly mapped
  using the `connect` command's `--mapped-namespaces` flag.

- Bugfix: The `gather-logs` command will only gather traffic-agent logs from accessible namespaces, and is also constrained to namespaces
  explicitly mapped using the `connect` command's `--mapped-namespaces` flag.

### 2.5.4 (March 29, 2022)

- Change: The list command, when used with the `--intercepts` flag, will list the users intercepts from all namespaces

- Change: The status command includes the install id, user id, account id, and user email in its result, and can print output as JSON

- Change: The lookup-timeout config flag used to set timeouts for DNS queries resolved by a cluster now also configures the timeout for fallback queries (i.e. queries not resolved by the cluster) when connected to the cluster.

- Change: The TUN device will no longer route pod or service subnets if it is running in a machine that's already connected to the cluster

- Bugfix: The client's gather logs command and agent watcher will now respect the configured grpc.maxReceiveSize

- Bugfix: Client and agent sessions no longer leaves dangling waiters in the traffic-manager when they depart.

- Bugfix: An advice to "see logs for details" is no longer printed when the argument count is incorrect in a CLI command.

- Bugfix: Removed a bad concatenation that corrupted the output path of `telepresence gather-logs`.

- Bugfix: Agent container is no longer sensitive to a random UID or an UID imposed by a SecurityContext.

- Bugfix: Intercepts that fail to create are now consistently removed to prevent non-working dangling intercepts from sticking around.

- Bugfix: The ingress-l5 flag will no longer be forcefully set to equal the --ingress-host flag

- Bugfix: The DNS fallback resolver on Linux now correctly handles concurrent requests without timing them out

### 2.5.3 (February 25, 2022)

- Feature: Client-side binaries for the arm64 architecture are now available for linux

- Bugfix: Fixed bug in the TCP stack causing timeouts after repeated connects to the same address

### 2.5.2 (February 23, 2022)

- Bugfix: Fixed a bug where Telepresence would use the last server in resolv.conf

### 2.5.1 (February 19, 2022)

- Bugfix: Fixed a bug where using a GKE cluster would error with: No Auth Provider found for name "gcp"

### 2.5.0 (February 18, 2022)

- Feature: The flags `--http-path-equal`, `--http-path-prefix`, and `--http-path-regex` can can be used in addition to the `--http-match`
  flag to filter personal intercepts by the request URL path

- Feature: The flag `--http-meta` can be used to declare metadata key value pairs that will be returned by the Telepresence rest API
  endpoint /intercept-info

- Feature: Telepresence Login now prompts you to optionally install an enhanced free client, which has some additional features when used with Ambassador Cloud.

- Change: Logs generated by the CLI are no longer discarded. Instead, they will end up in `cli.log`.

- Change: Both daemon logfiles now rotate daily instead of once for each new connect

- Change: The flag `--http-match` was renamed to `--http-header`. Old flag still works, but is deprecated and doesn't
  show up in the help.

- Change: The verb "watch" was added to the set of required verbs when accessing services and workloads for the client RBAC ClusterRole

- Change: Telepresence is no longer backward compatible with versions 2.4.4 or older because the deprecated multiplexing tunnel functionality was removed.

- Change: The global networking flags are no longer global. Using them will render a deprecation warning unless they are supported by the command.
  The subcommands that support networking flags are `connect`, `current-cluster-id`, and `genyaml`.

- Change: Telepresence now includes GOARCH of the binary in the metadata reported.

- Bugfix: The also-proxy and never-proxy subnets are now displayed correctly when using the `telepresence status` command

- Bugfix: Telepresence will no longer require `SETENV` privileges when starting the root daemon.

- Bugfix: Telepresence will now parse device names containing dashes correctly when determining routes that it should never block.

- Bugfix: The cluster domain (typically "cluster.local") is no longer added to the DNS `search` on Linux using `systemd-resolved`. Instead,
  it is added as a `domain` so that names ending with it are routed to the DNS server.

- Bugfix: Fixed a bug where the `--json` flag did not output json for `telepresence list` when there were no workloads.

- Change: Updated README file with more details about the project.

- Bugfix: Fixed a bug where the overriding DNS resolver would break down in Linux if /etc/resolv.conf listed an ipv6 resolver

### 2.4.11 (February 10, 2022)

- Change: Include goarch metadata for reporting to distinguish between Intel and Apple Silicon Macs

### 2.4.10 (January 13, 2022)

- Feature: The flag `--http-plaintext` can be used to ensure that an intercept uses plaintext http or grpc when
  communicating with the workstation process.

- Feature: The port used by default in the `telepresence intercept` command (8080), can now be changed by setting
  the `intercept.defaultPort` in the `config.yml` file.

- Feature: The strategy when selecting the application protocol for personal intercepts in agents injected by the
  mutating webhook can now be configured using the `agentInjector.appProtocolStrategy` in the Helm chart.

- Feature: The strategy when selecting the application protocol for personal intercepts can now be configured using
  the `intercept.appProtocolStrategy` in the `config.yml` file.

- Change: Telepresence CI now runs in GitHub Actions instead of Circle CI.

- Bugfix: Telepresence will no longer log invalid: "unhandled connection control message: code DIAL_OK" errors.

- Bugfix: User will not be asked to log in or add ingress information when creating an intercept until a check has been
  made that the intercept is possible.

- Bugfix: Output to `stderr` from the traffic-agent's `sftp` and the client's `sshfs` processes are properly logged as errors.

- Bugfix: Auto installer will no longer not emit backslash separators for the `/tel-app-mounts` paths in the
  traffic-agent container spec when running on Windows

### 2.4.9 (December 9, 2021)

- Bugfix: Fixed an error where access tokens were not refreshed if you log in
  while the daemons are already running.

- Bugfix: A helm upgrade using the --reuse-values flag no longer fails on a "nil pointer" error caused by a nil `telpresenceAPI` value.

### 2.4.8 (December 3, 2021)

- Feature: A RESTful service was added to Telepresence, both locally to the client and to the `traffic-agent` to help determine if messages with a set of headers should be
  consumed or not from a message queue where the intercept headers are added to the messages.

- Change: The environment variable TELEPRESENCE_LOGIN_CLIENT_ID is no longer used.

- Feature: There is a new subcommand, `test-vpn`, that can be used to diagnose connectivity issues with a VPN.

- Bugfix: The tunneled network connections between Telepresence and
  Ambassador Cloud now behave more like ordinary TCP connections,
  especially around timeouts.

### 2.4.7 (November 24, 2021)

- Feature: The agent injector now supports a new annotation, `telepresence.getambassador.io/inject-service-name`, that can be used to set the name of the service to be intercepted.
  This will help disambiguate which service to intercept for when a workload is exposed by multiple services, such as can happen with Argo Rollouts

- Feature: The kubeconfig extensions now support a `never-proxy` argument, analogous to `also-proxy`, that defines a set of subnets that will never be proxied via telepresence.

- Feature: Added flags to "telepresence intercept" that set the ingress fields as an alternative to using the dialogue.

- Change: Telepresence check the versions of the client and the daemons and ask the user to quit and restart if they don't match.

- Change: Telepresence DNS now uses a very short TTL instead of explicitly flushing DNS by killing the `mDNSResponder` or doing `resolvectl flush-caches`

- Bugfix: Legacy flags such as `--swap-deployment` can now be used together with global flags.

- Bugfix: Outbound connections are now properly closed when the peer closes.

- Bugfix: The DNS-resolver will trap recursive resolution attempts (may happen when the cluster runs in a docker-container on the client).

- Bugfix: The TUN-device will trap failed connection attempts that results in recursive calls back into the TUN-device (may happen when the
  cluster runs in a docker-container on the client).

- Bugfix: Fixed a potential deadlock when a new agent joined the traffic manager.

- Bugfix: The app-version value of the Helm chart embedded in the telepresence binary is now automatically updated at build time. The value is hardcoded in the
  original Helm chart when we release so this fix will only affect our nightly builds.

- Bugfix: The configured webhookRegistry is now propagated to the webhook installer even if no webhookAgentImage has been set.

- Bugfix: Login logs the user in when their access token has expired, instead of having no effect.

### 2.4.6 (November 2, 2021)

- Feature: Telepresence CLI is now built and published for Apple Silicon Macs.

- Feature: Telepresence now supports manually injecting the traffic-agent YAML into workload manifests.
  Use the `genyaml` command to create the sidecar YAML, then add the `telepresence.getambassador.io/manually-injected: "true"` annotation to your pods to allow Telepresence to intercept them.

- Feature: Added a json flag for the "telepresence list" command. This will aid automation.

- Change: `--help` text now includes a link to https://www.telepresence.io/ so users who download Telepresence via Brew or some other mechanism are able to find the documentation easily.

- Bugfix: Telepresence will no longer attempt to proxy requests to the API server when it happens to have an IP address within the CIDR range of pods/services.

### 2.4.5 (October 15, 2021)

- Feature: Intercepting headless services is now supported. It's now possible to request a headless service on whatever port it exposes and get a response from the intercept.

- Feature: Preview url questions have more context and provide "best guess" defaults.

- Feature: The `gather-logs` command added two new flags. One to anonymize pod names + namespaces and the other for getting the pod yaml of the `traffic-manager` and any pod that contains a `traffic-agent`.

- Change: Use one tunnel per connection instead of multiplexing into one tunnel. This client will still be backwards compatible with older `traffic-manager`s that only support multiplexing.

- Bugfix: Telepresence will now log that the kubernetes server version is unsupported when using a version older than 1.17.

- Bugfix: Telepresence only adds the security context when necessary: intercepting a headless service or using a numeric port with the webhook agent injector.

### 2.4.4 (September 27, 2021)

- Feature: The strategy used by traffic-manager's discovery of pod CIDRs can now be configured using the Helm chart.

- Feature: Add the command `telepresence gather-logs`, which bundles the logs for all components
  into one zip file that can then be shared in a GitHub issue, in slack, etc. Use
  `telepresence gather-logs --help` to see additional options for running the command.

- Feature: The agent injector now supports injecting Traffic Agents into pods that have unnamed ports.

- Bugfix: The traffic-manager now uses less CPU-cycles when computing the pod CIDRs.

- Bugfix: If a deployment annotated with webhook annotations is deployed before telepresence is installed, telepresence will now install an agent in that deployment before intercept

- Bugfix: Fix an issue where the traffic-manager would sometimes go into a CPU loop.

- Bugfix: The TUN-device no longer builds an unlimited internal buffer before sending it when receiving lots of TCP-packets without PSH.
  Instead, the buffer is flushed when it reaches a size of 64K.

- Bugfix: The user daemon would sometimes hang when it encountered a problem connecting to the cluster or the root daemon.

- Bugfix: Telepresence correctly reports an intercept port conflict instead of panicking with segfault.

### 2.4.3 (September 15, 2021)

- Feature: The environment variable `TELEPRESENCE_INTERCEPT_ID` is now available in the interceptor's environment.

- Bugfix: A timing related bug was fixed that sometimes caused a "daemon did not start" failure.

- Bugfix: On Windows, crash stack traces and other errors were not
  written to the log files, now they are.

- Bugfix: On Linux kernel 4.11 and above, the log file rotation now
  properly reads the birth-time of the log file. On older kernels, it
  continues to use the old behavior of using the change-time in place
  of the birth-time.

- Bugfix: Telepresence will no longer refer the user to the daemon logs for errors that aren't related to
  problems that are logged there.

- Bugfix: The overriding DNS resolver will no longer apply search paths when resolving "localhost".

- Bugfix: The cluster domain used by the DNS resolver is retrieved from the traffic-manager instead of being
  hard-coded to "cluster.local".

- Bugfix: "Telepresence uninstall --everything" now also uninstalls agents installed via mutating webhook

- Bugfix: Downloading large files during an intercept will no longer cause timeouts and hanging traffic-agent.

- Bugfix: Passing false to the intercept command's --mount flag will no longer result in a filesystem being mounted.

- Bugfix: The traffic manager will establish outbound connections in parallel instead of sequentially.

- Bugfix: The `telepresence status` command reports correct DNS settings instead of "Local IP: nil, Remote IP: nil"

### 2.4.2 (September 1, 2021)

- Feature: A new `telepresence loglevel <level>` subcommand was added that enables changing the loglevel
  temporarily for the local daemons, the `traffic-manager` and the `traffic-agents`.

- Change: The default log-level is now `info` for all components of Telepresence.

- Bugfix: The overriding DNS resolver will no longer apply search paths when resolving "localhost".

- Bugfix: The RBAC was not updated in the helm chart to enable the traffic-manager to `get` and `list`
  namespaces, which would impact users who use licensed features of the Telepresence extensions in an
  air-gapped environment.

- Bugfix: The timeout for Helm actions wasn't always respected which could cause a failing install of the
  `traffic-manager` to make the user daemon to hang indefinitely.

### 2.4.1 (August 30, 2021)

- Bugfix: Telepresence will now mount all directories from `/var/run/secrets`, not just the kubernetes.io ones.
  This allows the mounting of secrets directories such as eks.amazonaws.com (for IRSA tokens)

- Bugfix: The grpc.maxReceiveSize setting is now correctly propagated to all grpc servers.
  This allows users to mitigate a root daemon crash when sending a message over the default maximum size.

- Bugfix: Some slight fixes to the `homebrew-package.sh` script which will enable us to run
  it manually if we ever need to make homebrew point at an older version.

- Feature: Helm chart has now a feature to on demand regenerate certificate used for mutating webhook by setting value.
  `agentInjector.certificate.regenerate`

- Change: The traffic-manager now requires `get` namespace permissions to get the cluster ID instead of that value being
  passed in as an environment variable to the traffic-manager's deployment.

- Change: The traffic-manager is now installed via an embedded version of the Helm chart when `telepresence connect` is first performed on a cluster.
  This change is transparent to the user.
  A new configuration flag, `timeouts.helm` sets the timeouts for all helm operations performed by the Telepresence binary.

- Bugfix: Telepresence will initialize the default namespace from the kubeconfig on each call instead of just doing it when connecting.

- Bugfix: The timeout to keep idle outbound TCP connections alive was increased from 60 to 7200 seconds which is the same as
  the Linux `tcp_keepalive_time` default.

- Bugfix: Telepresence will now remove a socket that is the result of an ungraceful termination and retry instead of printing
  an error saying "this usually means that the process has terminated ungracefully"

- Change: Failure to report metrics is logged using loglevel info rather than error.

- Bugfix: A potential deadlock situation is fixed that sometimes caused the user daemon to hang when the user
  was logged in.

- Feature: The scout reports will now include additional metadata coming from environment variables starting with
  `TELEPRESENCE_REPORT_`.

- Bugfix: The config setting `images.agentImage` is no longer required to contain the repository. The repository is
  instead picked from `images.repository`.

- Change: The `registry`, `webhookRegistry`, `agentImage` and `webhookAgentImage` settings in the `images` group of the `config.yml`
  now get their defaults from `TELEPRESENCE_AGENT_IMAGE` and `TELEPRESENCE_REGISTRY`.

### 2.4.0 (August 4, 2021)

- Feature: There is now a native Windows client for Telepresence.
  All the same features supported by the macOS and Linux client are available on Windows.

- Feature: Telepresence can now receive messages from the cloud and raise
  them to the user when they perform certain commands.

- Bugfix: Initialization of `systemd-resolved` based DNS sets
  routing domain to improve stability in non-standard configurations.

- Bugfix: Edge case error when targeting a container by port number.
  Before if your matching/target container was at containers list index 0,
  but if there was a container at index 1 with no ports, then the
  "no ports" container would end up the selected one

- Bugfix: A `$(NAME)` reference in the agent's environment will now be
  interpolated correctly.

- Bugfix: Telepresence will no longer print an INFO level log message when
  no config.yml file is found.

- Bugfix: A panic is no longer raised when passing an argument to the
  `telepresence intercept` option `--http-match` that doesn't contain an
  equal sign.

- Bugfix: The `traffic-manager` will only send subnet updates to a
  client root daemon when the subnets actually change.

- Bugfix: The agent uninstaller now distinguishes between recoverable
  and unrecoverable failures, allowing uninstallation from manually changed
  resources

### 2.3.7 (July 23, 2021)

- Feature: An `also-proxy` entry in the Kubernetes cluster config will
  show up in the output of the `telepresence status` command.

- Feature: `telepresence login` now has an `--apikey=KEY` flag that
  allows for non-interactive logins. This is useful for headless
  environments where launching a web-browser is impossible, such as
  cloud shells, Docker containers, or CI.

- Bugfix: Dialer will now close if it gets a ConnectReject. This was
  encountered when doing an intercept without a local process running
  and would result in requests hanging indefinitely.

- Bugfix: Made `telepresence list` command faster.

- Bugfix: Mutating webhook injector correctly hides named ports for probes.

- Bugfix: Initialization of `systemd-resolved` based DNS is more stable and
  failures causing telepresence to default to the overriding resolver will no
  longer cause general DNS lookup failures.

- Bugfix: Fixed a regression introduced in 2.3.5 that caused `telepresence current-cluster-id`
  to crash.

- Bugfix: New API keys generated internally for communication with
  Ambassador Cloud no longer show up as "no description" in the
  Ambassador Cloud web UI. Existing API keys generated by older
  versions of Telepresence will still show up this way.

- Bugfix: Fixed a race condition that logging in and logging out
  rapidly could cause memory corruption or corruption of the
  `user-info.json` cache file used when authenticating with Ambassador
  Cloud.

### 2.3.6 (July 20, 2021)

- Bugfix: Fixed a regression introduced in 2.3.5 that caused preview
  URLs to not work.

- Bugfix: Fixed a regression introduced in 2.3.5 where the Traffic
  Manager's `RoleBinding` did not correctly appoint the
  `traffic-manager` `Role`, causing subnet discovery to not be able to
  work correctly.

- Bugfix: Fixed a regression introduced in 2.3.5 where the root daemon
  did not correctly read the configuration file; ignoring the user's
  configured log levels and timeouts.

- Bugfix: Fixed an issue that could cause the user daemon to crash
  during shutdown, as during shutdown it unconditionally attempted to
  close a channel even though the channel might already be closed.

### 2.3.5 (July 15, 2021)

- Feature: Telepresence no longer depends on having an external
  `kubectl` binary, which might not be present for OpenShift users
  (who have `oc` instead of `kubectl`).
- Feature: `skipLogin` can be used in the config.yml to tell the cli not to connect to cloud when using an air-gapped environment.
- Feature: The Telepresence Helm chart now supports installing multiple
  Traffic Managers in multiple namespaces. This will allow operators to
  install Traffic Managers with limited permissions that match the
  permissions restrictions that Telepresence users are subject to.
- Feature: The maximum size of messages that the client can receive over gRPC can now be configured. The gRPC default of 4MB isn't enough
  under some circumstances.
- Change: `TELEPRESENCE_AGENT_IMAGE` and `TELEPRESENCE_REGISTRY` are now only configurable via config.yml.
- Bugfix: Fixed and improved several error messages, to hopefully be
  more helpful.
- Bugfix: Fixed a DNS problem on macOS causing slow DNS lookups when connecting to a local cluster.

### 2.3.4 (July 9, 2021)

- Bugfix: Some log statements that contained garbage instead of a proper IP address now produce the correct address.
- Bugfix: Telepresence will no longer panic when multiple services match a workload.
- Bugfix: The traffic-manager will now accurately determine the service subnet by creating a dummy-service in its own namespace.
- Bugfix: Telepresence connect will no longer try to update the traffic-manager's clusterrole if the live one is identical to the desired one.
- Bugfix: The Telepresence helm chart no longer fails when installing with `--set clientRbac.namespaced=true`

### 2.3.3 (July 7, 2021)

- Feature: Telepresence now supports installing the Traffic Manager
  via Helm. This will make it easy for operators to install and
  configure the server-side components of Telepresence separately from
  the CLI (which in turn allows for better separation of permissions).

- Feature: As the `traffic-manager` can now be installed in any
  namespace via Helm, Telepresence can now be configured to look for
  the traffic manager in a namespace other than `ambassador`. This
  can be configured on a per-cluster basis.

- Feature: `telepresence intercept` now supports a `--to-pod` flag
  that can be used to port-forward sidecars' ports from an intercepted
  pod

- Feature: `telepresence status` now includes more information about
  the root daemon.

- Feature: We now do nightly builds of Telepresence for commits on release/v2 that haven't been tagged and published yet.

- Change: Telepresence no longer automatically shuts down the old
  `api_version=1` `edgectl` daemon. If migrating from such an old
  version of `edgectl` you must now manually shut down the `edgectl`
  daemon before running Telepresence. This was already the case when
  migrating from the newer `api_version=2` `edgectl`.

- Bugfix: The root daemon no longer terminates when the user daemon
  disconnects from its gRPC streams, and instead waits to be
  terminated by the CLI. This could cause problems with things not
  being cleaned up correctly.

- Bugfix: An intercept will survive deletion of the intercepted pod
  provided that another pod is created (or already exists) that can
  take over.

### 2.3.2 (June 18, 2021)

- Feature: The mutator webhook for injecting traffic-agents now
  recognizes a `telepresence.getambassador.io/inject-service-port`
  annotation to specify which port to intercept; bringing the
  functionality of the `--port` flag to users who use the mutator
  webook in order to control Telepresence via GitOps.

- Feature: Outbound connections are now routed through the intercepted
  Pods which means that the connections originate from that Pod from
  the cluster's perspective. This allows service meshes to correctly
  identify the traffic.

- Change: Inbound connections from an intercepted agent are now
  tunneled to the manager over the existing gRPC connection, instead
  of establishing a new connection to the manager for each inbound
  connection. This avoids interference from certain service mesh
  configurations.

- Change: The traffic-manager requires RBAC permissions to list Nodes,
  Pods, and to create a dummy Service in the manager's namespace.

- Change: The on-laptop client no longer requires RBAC permissions to
  list Nodes in the cluster or to create Services, as that
  functionality has been moved to the traffic-manager.

- Bugfix: Telepresence will now detect the pod CIDR ranges even if
  they are not listed in the Nodes.

- Bugfix: The list of cluster subnets that the virtual network
  interface will route is now configured dynamically and will follow
  changes in the cluster.

- Bugfix: Subnets fully covered by other subnets are now pruned
  internally and thus never superfluously added to the laptop's
  routing table.

- Change: The `trafficManagerAPI` timout default has changed from 5
  seconds to 15 seconds, in order to facilitate the extended time it
  takes for the traffic-manager to do its initial discovery of cluster
  info as a result of the above bugfixes.

- Bugfix: On macOS, files generated under `/etc/resolver/` as the
  result of using `include-suffixes` in the cluster config are now
  properly removed on quit.

- Bugfix: Telepresence no longer erroneously terminates connections
  early when sending a large HTTP response from an intercepted
  service.

- Bugfix: When shutting down the user-daemon or root-daemon on the
  laptop, `telepresence quit` and related commands no longer return
  early before everything is fully shut down. Now it can be counted
  on that by the time the command has returned that all the
  side-effects on the laptop have been cleaned up.

### 2.3.1 (June 14, 2021)

- Feature: Agents can now be installed using a mutator webhook
- Feature: DNS resolver can now be configured with respect to what IP addresses that are used, and what lookups that gets sent to the cluster.
- Feature: Telepresence can now be configured to proxy subnets that aren't part of the cluster but only accesible from the cluster.
- Change: The `trafficManagerConnect` timout default has changed from 20 seconds to 60 seconds, in order to facilitate
  the extended time it takes to apply everything needed for the mutator webhook.
- Change: Telepresence is now installable via `brew install datawire/blackbird/telepresence`
- Bugfix: Fix a bug where sometimes large transfers from services on the cluster would hang indefinitely

### 2.3.0 (June 1, 2021)

- Feature: Telepresence is now installable via brew
- Feature: `telepresence version` now also includes the version of the currently running user daemon.
- Change: A TUN-device is used instead of firewall rules for routing outbound connections.
- Change: Outbound connections now use gRPC instead of ssh, and the traffic-manager no longer has a sshd running.
- Change: The traffic-agent no longer has a sshd running. Remote volume mounts use sshfs in slave mode, talking directly to sftp.
- Change: The local DNS now routes the name lookups to intercepted agents or traffic-manager.
- Change: The default log-level for the traffic-manager and the root-daemon was changed from "debug" to "info".
- Change: The command line is now statically-linked, so it is usable on systems with different libc's.
- Bugfix: Using --docker-run no longer fail to mount remote volumes when docker runs as root.
- Bugfix: Fixed a number of race conditions.
- Bugfix: Fix a crash when there is an error communicating with the traffic-manager about Ambassador Cloud.
- Bugfix: Fix a bug where sometimes when displaying or logging a timeout error it fails to determine which configurable timeout is responsible.
- Bugfix: The root-user daemon now respects the timeouts in the normal user's configuration file.

### 2.2.2 (May 17, 2021)

- Feature: Telepresence translates legacy Telepresence commands into viable Telepresence commands.
- Bugfix: Intercepts will only look for agents that are in the same namespace as the intercept.

### 2.2.1 (April 29, 2021)

- Bugfix: Improve `ambassador` namespace detection that was trying to create the namespace even when the namespace existed, which was an undesired RBAC escalation for operators.
- Bugfix: Telepresence will now no longer generate excessive traffic trying repeatedly to exchange auth tokens with Ambassador Cloud. This could happen when upgrading from <2.1.4 if you had an expired `telepresence login` from before upgrading.
- Bugfix: `telepresence login` now correctly handles expired logins, just like all of the other subcommands.

### 2.2.0 (April 19, 2021)

- Feature: `telepresence intercept` now has the option `--docker-run` which will start a docker container with intercepted environment and volume mounts.
- Bugfix: `telepresence uninstall` can once again uninstall agents installed by older versions of Telepresence.
- Feature: Addition of `telepresence current-cluster-id` and `telepresence license` commands for using licenses with the Ambassador extension, primarily in air-gapped environments.

### 2.1.5 (April 12, 2021)

- Feature: When intercepting `--port` now supports specifying a service port or a service name. Previously, only service name was supported.
- Feature: Intercepts using `--mechanism=http` now support mTLS.
- Bugfix: One of the log messages was using the incorrect variable, which led to misleading error messages on `telepresence uninstall`.
- Bugfix: Telepresence no longer generates port names longer than 15 characters.

### 2.1.4 (April 5, 2021)

- Feature: `telepresence status` has been enhanced to provide more information. In particular, it now provides separate information on the daemon and connector processes, as well as showing login status.
- Feature: Telepresence now supports intercepting StatefulSets
- Change: Telepresence necessary RBAC has been refined to support StatefulSets and now requires "get,list,update" for StatefulSets
- Change: Telepresence no longer requires that port 1080 must be available.
- Change: Telepresence now makes use of refresh tokens to avoid requiring the user to manually log in so often.
- Bugfix: Fix race condition that occurred when intercepting a ReplicaSet while another pod was terminating in the same namespace (this fixes a transient test failure)
- Bugfix: Fix error when intercepting a ReplicaSet requires the containerPort to be hidden.
- Bugfix: `telepresence quit` no longer starts the daemon process just to shut it down.
- Bugfix: Telepresence no longer hangs the next time it's run after getting killed.
- Bugfix: Telepresence now does a better job of automatically logging in as necessary, especially with regard to expired logins.
- Bugfix: Telepresence was incorrectly looking across all namespaces for services when intercepting, but now it only looks in the given namespace. This should prevent people from running into "Found multiple services" errors when services with the same selectors existed in other namespaces.

### 2.1.3 (March 29, 2021)

- Feature: Telepresence now supports intercepting ReplicaSets (that aren't owned by a Deployment)
- Change: The --deployment (-d) flag is now --workload (-w), as we start supporting more workloads than just Deployments
- Change: Telepresence necessary RBAC has changed and now requires "delete" for Pods and "get,list,update" for ReplicaSets
- Security: Upgrade to a newer OpenSSL, to address OpenSSL CVE-2021-23840.
- Bugfix: Connecting to Minikube/Hyperkit no longer fails intermittently.
- Bugfix: Telepresence will now make /var/run/secrets/kubernetes.io available when mounting remote volumes.
- Bugfix: Hiccups in the connection to the cluster will no longer cause the connector to shut down; it now retries properly.
- Bugfix: Fix a crash when binary dependencies are missing.
- Bugfix: You can now specify a service when doing an intercept (--service), this is useful if you have two services that select on the same labels (e.g. If using Argo Rollouts do deployments)

### 2.1.2 (March 19, 2021)

- Bugfix: Uninstalling agents now only happens once per deployment instead of once per agent.
- Bugfix: The list command no longer shows agents from namespaces that aren't mapped.
- Bugfix: IPv6 routes now work and don't prevent other pfctl rules being written in macOS
- Bugfix: Pods with `hostname` and/or `subdomain` now get correct DNS-names and routes.
- Change: Service UID was added to InterceptSpec to better link intercepts and services.
- Feature: All timeouts can now be configured in a <user-config-dir>/telepresence/config.yml file

### 2.1.1 (March 12, 2021)

- Bugfix: When looking at the container to intercept, it will check if there's a better match before using a container without containerPorts.
- Bugfix: Telepresence will now map `kube-*` and `ambassador` namespaces by default.
- Bugfix: Service port declarations that lack a TargetPort field will now correctly default to using the Port field instead.
- Bugfix: Several DNS fixes. Notably, introduce a fake "tel2-search" domain that gets replaced with a dynamic DNS search when queried, which fixes DNS for Docker with no `-net host`.
- Change: Improvements to how we report the requirements for volume mounts; notably, if the requirements are not met then it defaults to `--mount=false`.
- Change: There has been substantial code cleanup in the "connector" process.

### 2.1.0 (March 8, 2021)

- Feature: Support headless services (including ExternalName), which you can use if you used "Also Proxy" in telepresence 1.
- Feature: Preview URLs can now set a layer-5 hostname (TLS-SNI and HTTP "Host" header) that is different than the layer-3 hostname (IP-address/DNS-name) that is used to dial to the ingress.
- Feature: The Ingress info will now contain a layer-5 hostname that can be used for TLS-SLI and HTTP "Host" header when accessing a service.
- Feature: Users can choose which port to intercept when intercepting a service with multiple ports.
- Bugfix: Environment variables declared with `envFrom` in the app-container are now propagated correctly to the client during intercept.
- Bugfix: The description of the `--everything` flag for the `uninstall` command was corrected.
- Bugfix: Connecting to a large cluster could take a very long time and even make the process hang. This is no longer the case.
- Bugfix: Telepresence now explicitly requires macFUSE version 4.0.5 or higher for macOS.
- Bugfix: A `tail -F <daemon log file>` no longer results in a "Permission denied" when reconnecting to the cluster.
- Change: The telepresence daemon will no longer use port 1234 for the firewall-to-SOCKS server, but will instead choose an available port dynamically.
- Change: On connect, telepresence will no longer suggest the `--mapped-namespaces` flag when the user connects to a large cluster.

### 2.0.3 (February 24, 2021)

- Feature: There is now an extension mechanism where you can tell Telepresence about different agents and what arguments they support. The new `--mechanism` flag can explicitly identify which extension to use.
- Feature: An intercept of `NAME` that is made using `--namespace=NAMESPACE` but not using `--deployment` will use `NAME` as the name of the deployment and `NAME-NAMESPACE` as the name of the intercept.
- Feature: Declare a local-only intercept for the purpose of getting direct outbound access to the intercept's namespace using boolean flag `--local-only`.
- Bugfix: Fix a regression in the DNS resolver that prevented name resolution using NAME.NAMESPACE. Instead, NAME.NAMESPACE.svc.cluster.local was required.
- Bugfix: Fixed race-condition in the agent causing attempts to dial to `:0`.
- Bugfix: It is now more strict about which agent versions are acceptable and will be more eager to apply upgrades.
- Change: Related to things now being in extensions, the `--match` flag has been renamed to `--http-match`.
- Change: Cluster connection timeout has been increased from 10s to 20s.
- Change: On connect, if telepresence detects a large cluster, it will suggest the `--mapped-namespaces` flag to the user as a way to speed it up.
- Change: The traffic-agent now has a readiness probe associated with its container.

### 2.0.2 (February 18, 2021)

- Feature: Telepresence is now capable of forwarding the intercepted Pod's volume mounts (as Telepresence 0.x did) via the `--mount` flag to `telepresence intercept`.
- Feature: Telepresence will now allow simultaneous intercepts in different namespaces.
- Feature: It is now possible for a user to limit what namespaces that will be used by the DNS-resolver and the NAT.
- Bugfix: Fix the kubectl version number check to handle version numbers with a "+" in them.
- Bugfix: Fix a bug with some configurations on macOS where we clash with mDNSResponder's use of port 53.

### 2.0.1 (February 9, 2021)

- Feature: Telepresence is now capable of forwarding the environment variables of an intercepted service (as Telepresence 0.x did) and emit them to a file as text or JSON. The environment variables will also be propagated to any command started by doing a `telepresence intercept nnn -- <command>`.
- Bugfix: A bug causing a failure in the Telepresence DNS resolver when attempting to listen to the Docker gateway IP was fixed. The fix affects Windows using a combination of Docker and WSL2 only.
- Bugfix: Telepresence now works correctly while OpenVPN is running on macOS.
- Change: The background processes `connector` and `daemon` will now use rotating logs and a common directory.
  - macOS: `~/Library/Logs/telepresence/`
  - Linux: `$XDG_CACHE_HOME/telepresence/logs/` or `$HOME/.cache/telepresence/logs/`<|MERGE_RESOLUTION|>--- conflicted
+++ resolved
@@ -1,14 +1,11 @@
 # Changelog
 
-<<<<<<< HEAD
+### 2.7.2 (TBD)
+
+- Change: The command `telepresence gather-traces` now prints out a message on success.
+
 ### 2.7.1 (August 10, 2022)
-=======
-### 2.7.2 (TBD)
-
-- Change: The command `telepresence gather-traces` now prints out a message on success.
-
-### 2.7.1 (TBD)
->>>>>>> 06ec2c11
+
 
 - Change: The command `telepresence uninstall` has been restored, but the `--everything` flag is now deprecated.
 
