--- conflicted
+++ resolved
@@ -1,10 +1,5 @@
 # Changelog
 
-<<<<<<< HEAD
-### 2.4.10 (TBD)
-
-- Bugfix: Fixed a bug where the `--json` flag did not output json for `telepresence list` when there were no workloads.
-=======
 ### 2.5.0 (TBD)
 
 - Feature: The flags `--http-path-equal`, `--http-path-prefix`, and `--http-path-regex` can can be used in addition to the `--http-match`
@@ -58,7 +53,8 @@
 
 - Bugfix: Auto installer will no longer not emit backslash separators for the `/tel-app-mounts` paths in the
   traffic-agent container spec when running on Windows
->>>>>>> b24fb8a0
+
+- Bugfix: Fixed a bug where the `--json` flag did not output json for `telepresence list` when there were no workloads.
 
 ### 2.4.9 (December 9, 2021)
 
