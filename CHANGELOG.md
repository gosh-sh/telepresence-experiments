# Changelog

<<<<<<< HEAD
### 2.10.5 (February 6, 2023)

- Change: mTLS Secrets will now be mounted into the traffic agent, instead of expected to be read by it from the API.

- Bugfix: Fixed a bug that prevented the local daemons from automatically reconnecting to the traffic manager when the network connection was lost.
=======
### 2.X.X (TBD)

- Feature: The Telepresence daemon can now run as a long-lived process in a docker container so that CLI commands that
  run in other containers can use a common daemon for network access and intercepts.

- Feature: IPv6 support.
  Ticket [2978](https://github.com/telepresenceio/telepresence/issues/2978).

- Feature: Adds two parameters `--also-proxy` and `--never-proxy` to the `telepresence connect` command.
  Ticket [2950](https://github.com/telepresenceio/telepresence/issues/2950).

- Feature: Add a parameter `--manager-namespace` to the `telepresence connect` command.
  Ticket [2968](https://github.com/telepresenceio/telepresence/issues/2968)

- Feature: Add a configuration `cluster.defaultManagerNamespace` for setting the default manager namespace.
  Ticket [2968](https://github.com/telepresenceio/telepresence/issues/2968)

- Change: The namespace of the connected manager is now displayed in the `telepresence status` output.
  Ticket [2968](https://github.com/telepresenceio/telepresence/issues/2968)

### 2.10.4 (TBD)

- Change: Depreciate `--watch` flag in `telepresence list` command. This is now covered by `--output json-stream`

- Change: Add `--output` option `json-stream`
>>>>>>> 5f7f6319

### 2.10.4 (January 20, 2023)

- Bugfix: Fix backward compatibility issue when using traffic-managers of version 2.9.5 or older.

### 2.10.2 (January 16, 2023)

- Bugfix: Ensure that CLI and user-daemon binaries are the same version when running `telepresence helm install`
  or `telepresence helm upgrade`.

### 2.10.1 (January 11, 2023)

- Bugfix: Fixed a regex in our release process.

### 2.10.0 (January 11, 2023)

- Feature: The Traffic Manager can now be set to either "team" mode or "single user" mode.
  When in team mode, intercepts will default to http intercepts.

- Feature: The `telepresence helm` sub-commands `insert` and `upgrade` now accepts all types
  of helm `--set-XXX` flags.

- Feature: A new `telepresence helm upgrade` command was added with the additional flags
  `--reuse-values` and `--reset-values`. This means that the `telpresence helm install --upgrade`
  flag has been deprecated.

- Feature: Image pull secrets for the traffic-agent can now be added using the Helm chart setting
  `agent.image.pullSecrets`.

- Change: The configmap `traffic-manager-clients` has been renamed to `traffic-manager`.

- Change: The Helm installation will now fail if `intercept.disableGlobal=true` and `traffiManager.mode`
  is not set to `team`.

- Change: If the cluster is Kubernetes 1.21 or later, the mutating webhook will find the correct namespace
  using the label `kubernetes.io/metadata.name` rather than `app.kuberenetes.io/name`. Ticket [2913](https://github.com/telepresenceio/telepresence/issues/2913).

- Change: The name of the mutating webhook now contains the namespace of the traffic-manager so
  that the webhook is easier to identify when there are multiple namespace scoped telepresence
  installations in the cluster.

- Change: The OSS Helm chart is no longer pushed to the datawire Helm repository. It will
  instead be pushed from the telepresence proprietary repository. The OSS Helm chart is still
  what's embedded in the OSS telepresence client. PR [2943](https://github.com/telepresenceio/telepresence/pull/2943).

- Bugfix: Telepresence no longer panics when `--docker-run` is combined with `--name <name>` instead of
  `--name=<name>`. Ticket [2953](https://github.com/telepresenceio/telepresence/issues/2953).

- Bugfix: Telepresence traffic-manager extracts the cluster domain (e.g. "cluster.local") using a CNAME lookup for "kubernetes.default"
  instead of "kubernetes.default.svc".

- Bugfix: A timeout was added to the pre-delete hook `uninstall-agents`, so that a helm uninstall doesn't
  hang when there is no running traffic-manager. PR [2937](https://github.com/telepresenceio/telepresence/pull/2937).

### 2.9.5 (December 8, 2022)

- Security: Update golang to 1.19.4 to address
  [CVE-2022-41720 and CVE-2022-41717](https://groups.google.com/g/golang-announce/c/L_3rmdT0BMU).

- Bugfix: A regression that was introduced in 2.9.3, preventing use of gce authentication without also
  having a config element present in the gce configuration in the kubeconfig, has been fixed.

### 2.9.4 (December 5, 2022)

- Feature: The traffic-manager can automatically detect that the node subnets are different from the
  pod subnets, and switch detection strategy to instead use subnets that cover the pod IPs.

- Bugfix: The `telepresence helm` command `--set x=y` flag didn't correctly set values of other types
  than `string`. The code now uses standard Helm semantics for this flag.

- Bugfix: Telepresence now uses the correct `agent.image` properties in the Helm chart when copying
  agent image settings from the `config.yml` file.

- Bugfix: Initialization of FTP type file sharing is delayed, so that setting it using the Helm chart
  value `intercept.useFtp=true` works as expected.

- Bugfix: The port-forward that is created when Telepresence connects to a cluster is now properly
  closed when `telepresence quit` is called.

- Bugfix: The user daemon no longer panics when the `config.yml` is modified at a time when the user daemon
  is running but no session is active.

- Bugfix: Fix race condition that would occur when `telepresence connect` `telepresence leave` was called
  several times in rapid succession.

### 2.9.3 (November 23, 2022)

- Feature: The helm chart now supports `livenessProbe` and `readinessProbe` for the traffic-manager
  deployment, so that the pod automatically restarts if it doesn't respond.

- Change: The root daemon now communicates directly with the traffic-manager instead of routing all
  outbound traffic through the user daemon.

- Change: The output of `telepresence version` is now aligned and no longer contains "(api v3)"

- Bugfix: Using `telepresence loglevel LEVEL` now also sets the log level in the root daemon.

- Bugfix: Multi valued kubernetes flags such as `--as-group` are now propagated correctly.

- Bugfix: The root daemon would sometimes hang indefinitely when quit and connect were called
  in rapid succession.

- Bugfix: Don't use `systemd.resolved` base DNS resolver unless cluster is proxied.

### 2.9.2 (November 16, 2022)

- Bugfix: Fix panic when connecting to an older traffic-manager.

- Bugfix: Fix `http-header` flag sometimes wouldn't propagate correctly.

### 2.9.1 (November 15, 2022)

- Bugfix: Fix regression in 2.9.0 causing `no Auth Provider found for name “gcp”` when connecting.

### 2.9.0 (November 15, 2022)

- Feature: A new `telepresence config view` command was added that shows how the client is currently configured.

- Feature: The traffic-manager can now configure all clients that connect through the `client:` map in
  the `values.yaml` file.

- Feature: The traffic-manager version is now included in the output from the `telepresence version` command.
- Feature: add `podLabels` values to Helm Chart to add extra labels to deployment.

- Feature: The telepresence flag `--output` now accepts `yaml` as a valid format.

- Change: The `telepresence status --json` flag is deprecated. Use `telepresence status --output=json` instead.

- Bugfix: Informational messages that don't really originate from the command, such as "Launching Telepresence Root Daemon",
  or "An update of telepresence ...", are discarded instead of being printed as plain text before the actual formatted
  output when using the `--output=json`.

- Bugfix: An attempt to use an invalid value for the global `--output` flag now renders a proper error message.

- Bugfix: Unqualified service names now resolves OK when using `telepresence intercept --docker-run`.

- Bugfix: Files lingering under /etc/resolver on macOS are now removed when a new root daemon starts.

### 2.8.5 (November 2, 2022)

- Change: This is a security release. It's identical with 2.8.3 but built using Go 1.19.3 to address
  [CVE-2022-41716 and Go issue https://go.dev/issue/56284](https://github.com/golang/go/issues/56284).

### 2.8.4 (November 2, 2022)

- Change: Failed security release. Use 2.8.5.

### 2.8.3 (October 27, 2022)

- Feature: The traffic-manager can be configured to disable global (non-http) intercepts using the
  Helm chart setting `intercept.disableGlobal`.

- Feature: The port used for the mutating webhook can be configured using the Helm chart setting
  `agentInjector.webhook.port`.

- Feature: A new repeated `--set a.b.c=v` flag was added to the `telepresence helm install` command so that
  values can be passed directly from the command line, without first storing them in a file.

- Change: The default port for the mutating webhook is now `443`. It used to be `8443`.

- Change: The traffic-manager will no longer default to use the `tel2` image for the traffic-agent when it is
  unable to connect to Ambassador Cloud. Air-gapped environments must declare what image to use in the Helm chart.

- Bugfix: `telepresence connect` now works as long as the traffic manager is installed, even if
  it wasn't installed via `helm install`

- Bugfix: Telepresence check-vpn no longer crashes when the daemons don't start properly.

- Bugfix: The root daemon no longer crashes when the session boot times out before the cluster connection succeeds.

### 2.8.2 (October 15, 2022)

- Feature: The Telepresence DNS resolver is now capable of resolving queries of type `A`, `AAAA`, `CNAME`,
  `MX`, `NS`, `PTR`, `SRV`, and `TXT`.

- Feature: A new `client` struct was added to the Helm chart. It contains a `connectionTTL` that controls
  how long the traffic manager will retain a client connection without seeing any sign of life from the client.

- Feature: A `dns` struct container the fields `includeSuffixes` and `excludeSuffixes` was added to the Helm
  chart `client` struct, making those values configurable per cluster.

- Feature: The API port used by the traffic-manager is now configurable using the Helm chart value `apiPort`.
  The default port is 8081.

- Change: The Helm chart `dnsConfig` was deprecated but retained for backward compatibility. The fields
  `alsoProxySubnets` and `neverProxySubnets` can now be found under `routing` in the `client` struct.

- Change: The Helm chart `agentInjector.agentImage` was moved to `agent.image`. The old value is deprecated but
  retained for backward compatibility.

- Change: The Helm chart `agentInjector.appProtocolStrategy` was moved to `agent.appProtocolStrategy`. The old
  value is deprecated but retained for backward compatibility.

- Change: The Helm chart `dnsServiceName`, `dnsServiceNamespace`, and `dnsServiceIP` has been removed, because
  they are no longer needed. The TUN-device will use the traffic-manager pod-IP on platforms where it needs to
  dedicate an IP for its local resolver.

- Bugfix: Environment variable interpolation now works for all definitions that are copied from pod containers
  into the injected traffic-agent container.

- Bugfix: An attempt to create simultaneous intercepts that span multiple namespace on the same workstation
  is detected early and prohibited instead of resulting in failing DNS lookups later on.

- Bugfix: Spurious and incorrect ""!! SRV xxx"" messages will no longer appear in the logs when the reason
  is normal context cancellation.

- Bugfix: Single label names now resolves correctly when using Telepresence in Docker on a Linux host

- Bugfix: The Helm chart value `appProtocolStrategy` is now correctly named (used to be `appPortStategy`)
- Bugfix: Include file name in error message when failing to parse JSON file.

### 2.7.6 (September 16, 2022)

- Reintroduce everything from 2.7.4 with fix for issue preventing the CLI from launching on arm64 builds

### 2.7.5 (September 14, 2022)

- Revert of release 2.7.5 (so essentially the same as 2.7.3)

### 2.7.4 (September 14, 2022)

- Feature: The `resources` for the traffic-agent container and the optional init container can
  be specified in the Helm chart using the `resource` and `initResource` fields of the
  `agentInjector.agentImage`.

- Feature: When the traffic-manager fails to inject a traffic-agent, the cause for the failure is
  detected by reading the cluster events, and propagated to the user.

- Feature: Telepresence can now use an embedded FTP client and load an existing FUSE library
  instead of running an external `sshfs` or `sshfs-win` binary. This feature is experimental
  in 2.7.x and enabled by setting `intercept.useFtp` to `true` in the `config.yml`.

- Change: Telepresence on Windows upgraded winfsp from version 1.10 to 1.11

- Bugfix: Running CLI commands on Apple M1 machines will no longer throw warnings about `/proc/cpuinfo`
  and `/proc/self/auxv`.

### 2.7.3 (September 7, 2022)

- Bugfix: CLI commands that are executed by the user daemon now use a pseudo TTY. This enables
  `docker run -it` to allocate a TTY and will also give other commands like `bash read` the
  same behavior as when executed directly in a terminal.

- Bugfix: The traffic-manager will no longer log numerous warnings saying: "Issuing a
  systema request without ApiKey or InstallID may result in an error".

- Bugfix: The traffic-manager will no longer log an error saying: "Unable to derive subnets
  from nodes" when the `podCIDRStrategy` is `auto` and it chooses to instead derive the
  subnets from the pod IPs.

### 2.7.2 (August 25, 2022)

- Bugfix: Standard I/O is restored when using `telepresence intercept <opts> -- <command>`.

- Bugfix: Graciously handle nil intercept environment from the traffic-manager.

- Feature: The timeout for the initial connectivity check that Telepresence performs
  in order to determine if the cluster's subnets are proxied or not can now be configured
  in the `config.yml` file using `timeouts.connectivityCheck`. The default timeout was
  changed from 5 seconds to 500 milliseconds to speed up the actual connect.

- Feature: Adds cli autocompletion for the `--namespace` flag on the `list` and `intercept` commands,
  autocompletion for interceptable workloads on the `intercept` command, and autocompletion for
  active intercepts on the `leave` command.

- Change: The command `telepresence gather-traces` now prints out a message on success.
- Change: The command `telepresence upload-traces` now prints out a message on success.
- Change: The command `telepresence gather-traces` now traces itself and reports errors with trace gathering

- Change: The `cli.log` log is now logged at the same level as the `connector.log`

- Bugfix: Streams created between the traffic-agent and the workstation are now properly closed
  when no interceptor process has been started on the workstation. This fixes a potential problem where
  a large number of attempts to connect to a non-existing interceptor would cause stream congestion
  and an unresponsive intercept.

- Bugfix: Telepresence help message functionality without a running user daemon has been restored.

- Bugfix: The `telepresence list` command no longer includes the `traffic-manager` deployment.


### 2.7.1 (August 10, 2022)

- Change: The command `telepresence uninstall` has been restored, but the `--everything` flag is now deprecated.

- Change: `telepresence helm uninstall` will only uninstall the traffic-manager and no longer accepts the `--everything`, `--agent`,
  or `--all-agents` flags.

- Bugfix: `telepresence intercept` will attempt to connect to the traffic manager before creating an intercept.

### 2.7.0 (August 8, 2022)

- Feature: `telepresence intercept` has gained a
  `--preview-url-add-request-headers` flag (and `telepresence preview create` a `--add-request-headers` flag) that can be used to inject
  request headers in to every request made through the preview URL.

- Feature: The Docker image now contains a new program in addition to
  the existing traffic-manager and traffic-agent: the pod-daemon. The
  pod-daemon is a trimmed-down version of the user-daemon that is
  designed to run as a sidecar in a Pod, enabling CI systems to create
  preview deploys.

- Feature: The Telepresence components now collect OpenTelemetry traces.
  Up to 10MB of trace data are available at any given time for collection from
  components. `telepresence gather-traces` is a new command that will collect
  all that data and place it into a gzip file, and `telepresence upload-traces` is
  a new command that will push the gzipped data into an OTLP collector.

- Feature: The agent injector now supports a new annotation, `telepresence.getambassador.io/inject-ignore-volume-mounts`, that can be used to make the injector ignore specified volume mounts denoted by a comma-separated string.

- Change: The traffic manager is no longer automatically installed into the cluster. Connecting or creating an intercept in a cluster without a traffic manager will return an error.

- Feature: A new telepresence helm command was added to provide an easy way to install, upgrade, or uninstall the telepresence traffic-manager.

- Change: The command `telepresence uninstall` has been moved to `telepresence helm uninstall`.

- Change: Add an emptyDir volume and volume mount under `/tmp` on the agent sidecar so it works with `readOnlyRootFileSystem: true`

- Feature: Added prometheus support to the traffic manager.

### 2.6.8 (June 23, 2022)

- Feature: The name and namespace for the DNS Service that the traffic-manager uses in DNS auto-detection can now be specified.

- Feature: Should the DNS auto-detection logic in the traffic-manager fail, users can now specify a fallback IP to use.

- Feature: It is now possible to intercept UDP ports with Telepresence and also use `--to-pod` to forward UDP
  traffic from ports on localhost.

- Change: The Helm chart will now add the `nodeSelector`, `affinity` and `tolerations` values to the traffic-manager's
  post-upgrade-hook and pre-delete-hook jobs.

- Bugfix: Telepresence no longer fails to inject the traffic agent into the pod generated for workloads that have no
  volumes and `automountServiceAccountToken: false`.

- Feature: The helm-chart now supports settings resources, securityContext and podSecurityContext for use with chart hooks.

### 2.6.7 (June 22, 2022)

- Bugfix: The Telepresence client will remember and reuse the traffic-manager session after a network failure
  or other reason that caused an unclean disconnect.

- Bugfix: Telepresence will no longer forward DNS requests for "wpad" to the cluster.

- Bugfix: The traffic-agent will properly shut down if one of its goroutines errors.

### 2.6.6 (June 9, 2022)

- Bugfix: The propagation of the `TELEPRESENCE_API_PORT` environment variable now works correctly.

- Bugfix: The `--output json` global flag no longer outputs multiple objects.

### 2.6.5 (June 3, 2022)

- Feature: The `reinvocationPolicy` or the traffic-agent injector webhook can now be configured using the Helm chart.

- Feature: The traffic manager now accepts a root CA for a proxy, allowing it to connect to ambassador cloud from behind an HTTPS proxy.
  This can be configured through the helm chart.

- Feature: A policy that controls when the mutating webhook injects the traffic-agent was added, and can be configured in the Helm chart.

- Change: Telepresence on Windows upgraded wintun.dll from version 0.12 to version 0.14.1

- Change: Telepresence on Windows upgraded winfsp from version 1.9 to 1.10

- Change: Telepresence upgraded its embedded Helm from version 3.8.1 to 3.9

- Change: Telepresence upgraded its embedded Kubernetes API from version 0.23.4 to 0.24.1

- Feature: Added a `--watch` flag to `telepresence list` that can be used to watch interceptable workloads.

- Change: The configuration setting for `images.webhookAgentImage` is now deprecated. Use `images.agentImage` instead.

- Bugfix: The `reinvocationPolicy` or the traffic-agent injector webhook now defaults to `Never` insteadof `IfNeeded` so
  that `LimitRange`s on namespaces can inject a missing `resources` element into the injected traffic-agent container.

- Bugfix: UDP based communication with services in the cluster now works as expected.

- Bugfix: The command help will only show Kubernetes flags on the commands that supports them

- Bugfix: Only the errors from the last session will be considered when counting the number of errors in the log after
  a command failure.

### 2.6.4 (May 23, 2022)

- Bugfix: The traffic-manager RBAC grants permissions to update services, deployments, replicatsets, and statefulsets. Those
  permissions are needed when the traffic-manager upgrades from versions < 2.6.0 and can be revoked after the upgrade.

### 2.6.3 (May 20, 2022)

- Bugfix: The `--mount` intercept flag now handles relative mount points correctly on non-windows platforms. Windows
  still require the argument to be a drive letter followed by a colon.

- Bugfix: The traffic-agent's configuration update automatically when services are added, updated or deleted.

- Bugfix: The `--mount` intercept flag now handles relative mount points correctly on non-windows platforms. Windows
  still require the argument to be a drive letter followed by a colon.

- Bugfix: The traffic-agent's configuration update automatically when services are added, updated or deleted.

- Bugfix: Telepresence will now always inject an initContainer when the service's targetPort is numeric

- Bugfix: Workloads that have several matching services pointing to the same target port are now handled correctly.

- Bugfix: A potential race condition causing a panic when closing a DNS connection is now handled correctly.

- Bugfix: A container start would sometimes fail because and old directory remained in a mounted temp volume.

### 2.6.2 (May 17, 2022)

- Bugfix: Workloads controlled by workloads like Argo `Rollout` are injected correctly.

- Bugfix: Multiple services appointing the same container port no longer result in duplicated ports in an injected pod.

- Bugfix: The `telepresence list` command no longer errors out with "grpc: received message larger than max" when listing namespaces
  with a large number of workloads.

### 2.6.1 (May 16, 2022)

- Bugfix: Telepresence will now handle multiple path entries in the KUBECONFIG environment correctly.

- Bugfix: Telepresence will no longer panic when using preview URLs with traffic-managers < 2.6.0

- Change: Traffic-manager now attempts to obtain a cluster id from the license if it could not obtain it from the Kubernetes API.

### 2.6.0 (May 13, 2022)

- Feature: Traffic-agent is now capable of intercepting multiple containers and multiple ports per container.

- Feature: Telepresence client now require less RBAC permissions in order to intercept.

- Change: All pod-injection is performed by the mutating webhook. Client will no longer modify workloads.

- Change: Traffic-agent is configured using a ConfigMap entry. In prior versions, the configuration was passed in the container environment.

- Change: The helm-chart no longer has a default set for the agentInjector.image.name, and unless its set, the traffic-manager will ask
  SystemA for the preferred image.

- Change: Client no longer needs RBAC permissions to update deployments, replicasets, and statefulsets.

- Change: Telepresence now uses Helm version 3.8.1 when installing the traffic-manager

- Change: The traffic-manager will not accept connections from clients older than 2.6.0. It can't, because they still use the old way of
  injecting the agent by modifying the workload.

- Change: When upgrading, all workloads with injected agents will have their agent "uninstalled" automatically. The mutating webhook will
  then ensure that their pods will receive an updated traffic-agent.

- Bugfix: Remote mounts will now function correctly with custom `securityContext`.

- Bugfix: The help for commands that accept kubernetes flags will now display those flags in a separate group.

- Bugfix: Using `telepresence leave` or `telepresence quit` on an intercept that spawned a command using `--` on the command line
  will now terminate that command since it's considered parented by the intercept that is removed.

- Change: Add support for structured output as JSON by setting the global --output=json flag.

### 2.5.8 (April 27, 2022)

- Bugfix: Telepresence now ensures that the download folder for the enhanced free client is created prior to downloading it.

### 2.5.7 (April 25, 2022)

- Change: A namespaced traffic-manager will no longer require cluster wide RBAC. Only Roles and RoleBindings are now used.

- Bugfix: The DNS recursion detector didn't work correctly on Windows, resulting in sporadic failures to resolve names
  that were resolved correctly at other times.

- Bugfix: A telepresence session will now last for 24 hours after the user's last connectivity. If a session expires, the connector will automatically try to reconnect.

### 2.5.6 (April 15, 2022)

- Bugfix: The `gather-logs` command will no longer send any logs through `gRPC`.

- Change: Telepresence agents watcher will now only watch namespaces that the user has accessed since the last `connect`.

### 2.5.5 (April 8, 2022)

- Change: The traffic-manager now requires permissions to read pods across namespaces even if installed with limited permissions

- Bugfix: The DNS resolver used on Linux with systemd-resolved now flushes the cache when the search path changes.

- Bugfix: The `telepresence list` command will produce a correct listing even when not preceded by a `telepresence connect`.

- Bugfix: The root daemon will no longer get into a bad state when a disconnect is rapidly followed by a new connect.

- Bugfix: The client will now only watch agents from accessible namespaces, and is also constrained to namespaces explicitly mapped
  using the `connect` command's `--mapped-namespaces` flag.

- Bugfix: The `gather-logs` command will only gather traffic-agent logs from accessible namespaces, and is also constrained to namespaces
  explicitly mapped using the `connect` command's `--mapped-namespaces` flag.

### 2.5.4 (March 29, 2022)

- Change: The list command, when used with the `--intercepts` flag, will list the users intercepts from all namespaces

- Change: The status command includes the install id, user id, account id, and user email in its result, and can print output as JSON

- Change: The lookup-timeout config flag used to set timeouts for DNS queries resolved by a cluster now also configures the timeout for fallback queries (i.e. queries not resolved by the cluster) when connected to the cluster.

- Change: The TUN device will no longer route pod or service subnets if it is running in a machine that's already connected to the cluster

- Bugfix: The client's gather logs command and agent watcher will now respect the configured grpc.maxReceiveSize

- Bugfix: Client and agent sessions no longer leaves dangling waiters in the traffic-manager when they depart.

- Bugfix: An advice to "see logs for details" is no longer printed when the argument count is incorrect in a CLI command.

- Bugfix: Removed a bad concatenation that corrupted the output path of `telepresence gather-logs`.

- Bugfix: Agent container is no longer sensitive to a random UID or an UID imposed by a SecurityContext.

- Bugfix: Intercepts that fail to create are now consistently removed to prevent non-working dangling intercepts from sticking around.

- Bugfix: The ingress-l5 flag will no longer be forcefully set to equal the --ingress-host flag

- Bugfix: The DNS fallback resolver on Linux now correctly handles concurrent requests without timing them out

### 2.5.3 (February 25, 2022)

- Feature: Client-side binaries for the arm64 architecture are now available for linux

- Bugfix: Fixed bug in the TCP stack causing timeouts after repeated connects to the same address

### 2.5.2 (February 23, 2022)

- Bugfix: Fixed a bug where Telepresence would use the last server in resolv.conf

### 2.5.1 (February 19, 2022)

- Bugfix: Fixed a bug where using a GKE cluster would error with: No Auth Provider found for name "gcp"

### 2.5.0 (February 18, 2022)

- Feature: The flags `--http-path-equal`, `--http-path-prefix`, and `--http-path-regex` can can be used in addition to the `--http-match`
  flag to filter personal intercepts by the request URL path

- Feature: The flag `--http-meta` can be used to declare metadata key value pairs that will be returned by the Telepresence rest API
  endpoint /intercept-info

- Feature: Telepresence Login now prompts you to optionally install an enhanced free client, which has some additional features when used with Ambassador Cloud.

- Change: Logs generated by the CLI are no longer discarded. Instead, they will end up in `cli.log`.

- Change: Both daemon logfiles now rotate daily instead of once for each new connect

- Change: The flag `--http-match` was renamed to `--http-header`. Old flag still works, but is deprecated and doesn't
  show up in the help.

- Change: The verb "watch" was added to the set of required verbs when accessing services and workloads for the client RBAC ClusterRole

- Change: Telepresence is no longer backward compatible with versions 2.4.4 or older because the deprecated multiplexing tunnel functionality was removed.

- Change: The global networking flags are no longer global. Using them will render a deprecation warning unless they are supported by the command.
  The subcommands that support networking flags are `connect`, `current-cluster-id`, and `genyaml`.

- Change: Telepresence now includes GOARCH of the binary in the metadata reported.

- Bugfix: The also-proxy and never-proxy subnets are now displayed correctly when using the `telepresence status` command

- Bugfix: Telepresence will no longer require `SETENV` privileges when starting the root daemon.

- Bugfix: Telepresence will now parse device names containing dashes correctly when determining routes that it should never block.

- Bugfix: The cluster domain (typically "cluster.local") is no longer added to the DNS `search` on Linux using `systemd-resolved`. Instead,
  it is added as a `domain` so that names ending with it are routed to the DNS server.

- Bugfix: Fixed a bug where the `--json` flag did not output json for `telepresence list` when there were no workloads.

- Change: Updated README file with more details about the project.

- Bugfix: Fixed a bug where the overriding DNS resolver would break down in Linux if /etc/resolv.conf listed an ipv6 resolver

### 2.4.11 (February 10, 2022)

- Change: Include goarch metadata for reporting to distinguish between Intel and Apple Silicon Macs

### 2.4.10 (January 13, 2022)

- Feature: The flag `--http-plaintext` can be used to ensure that an intercept uses plaintext http or grpc when
  communicating with the workstation process.

- Feature: The port used by default in the `telepresence intercept` command (8080), can now be changed by setting
  the `intercept.defaultPort` in the `config.yml` file.

- Feature: The strategy when selecting the application protocol for personal intercepts in agents injected by the
  mutating webhook can now be configured using the `agentInjector.appProtocolStrategy` in the Helm chart.

- Feature: The strategy when selecting the application protocol for personal intercepts can now be configured using
  the `intercept.appProtocolStrategy` in the `config.yml` file.

- Change: Telepresence CI now runs in GitHub Actions instead of Circle CI.

- Bugfix: Telepresence will no longer log invalid: "unhandled connection control message: code DIAL_OK" errors.

- Bugfix: User will not be asked to log in or add ingress information when creating an intercept until a check has been
  made that the intercept is possible.

- Bugfix: Output to `stderr` from the traffic-agent's `sftp` and the client's `sshfs` processes are properly logged as errors.

- Bugfix: Auto installer will no longer not emit backslash separators for the `/tel-app-mounts` paths in the
  traffic-agent container spec when running on Windows

### 2.4.9 (December 9, 2021)

- Bugfix: Fixed an error where access tokens were not refreshed if you log in
  while the daemons are already running.

- Bugfix: A helm upgrade using the --reuse-values flag no longer fails on a "nil pointer" error caused by a nil `telpresenceAPI` value.

### 2.4.8 (December 3, 2021)

- Feature: A RESTful service was added to Telepresence, both locally to the client and to the `traffic-agent` to help determine if messages with a set of headers should be
  consumed or not from a message queue where the intercept headers are added to the messages.

- Change: The environment variable TELEPRESENCE_LOGIN_CLIENT_ID is no longer used.

- Feature: There is a new subcommand, `test-vpn`, that can be used to diagnose connectivity issues with a VPN.

- Bugfix: The tunneled network connections between Telepresence and
  Ambassador Cloud now behave more like ordinary TCP connections,
  especially around timeouts.

### 2.4.7 (November 24, 2021)

- Feature: The agent injector now supports a new annotation, `telepresence.getambassador.io/inject-service-name`, that can be used to set the name of the service to be intercepted.
  This will help disambiguate which service to intercept for when a workload is exposed by multiple services, such as can happen with Argo Rollouts

- Feature: The kubeconfig extensions now support a `never-proxy` argument, analogous to `also-proxy`, that defines a set of subnets that will never be proxied via telepresence.

- Feature: Added flags to "telepresence intercept" that set the ingress fields as an alternative to using the dialogue.

- Change: Telepresence check the versions of the client and the daemons and ask the user to quit and restart if they don't match.

- Change: Telepresence DNS now uses a very short TTL instead of explicitly flushing DNS by killing the `mDNSResponder` or doing `resolvectl flush-caches`

- Bugfix: Legacy flags such as `--swap-deployment` can now be used together with global flags.

- Bugfix: Outbound connections are now properly closed when the peer closes.

- Bugfix: The DNS-resolver will trap recursive resolution attempts (may happen when the cluster runs in a docker-container on the client).

- Bugfix: The TUN-device will trap failed connection attempts that results in recursive calls back into the TUN-device (may happen when the
  cluster runs in a docker-container on the client).

- Bugfix: Fixed a potential deadlock when a new agent joined the traffic manager.

- Bugfix: The app-version value of the Helm chart embedded in the telepresence binary is now automatically updated at build time. The value is hardcoded in the
  original Helm chart when we release so this fix will only affect our nightly builds.

- Bugfix: The configured webhookRegistry is now propagated to the webhook installer even if no webhookAgentImage has been set.

- Bugfix: Login logs the user in when their access token has expired, instead of having no effect.

### 2.4.6 (November 2, 2021)

- Feature: Telepresence CLI is now built and published for Apple Silicon Macs.

- Feature: Telepresence now supports manually injecting the traffic-agent YAML into workload manifests.
  Use the `genyaml` command to create the sidecar YAML, then add the `telepresence.getambassador.io/manually-injected: "true"` annotation to your pods to allow Telepresence to intercept them.

- Feature: Added a json flag for the "telepresence list" command. This will aid automation.

- Change: `--help` text now includes a link to https://www.telepresence.io/ so users who download Telepresence via Brew or some other mechanism are able to find the documentation easily.

- Bugfix: Telepresence will no longer attempt to proxy requests to the API server when it happens to have an IP address within the CIDR range of pods/services.

### 2.4.5 (October 15, 2021)

- Feature: Intercepting headless services is now supported. It's now possible to request a headless service on whatever port it exposes and get a response from the intercept.

- Feature: Preview url questions have more context and provide "best guess" defaults.

- Feature: The `gather-logs` command added two new flags. One to anonymize pod names + namespaces and the other for getting the pod yaml of the `traffic-manager` and any pod that contains a `traffic-agent`.

- Change: Use one tunnel per connection instead of multiplexing into one tunnel. This client will still be backwards compatible with older `traffic-manager`s that only support multiplexing.

- Bugfix: Telepresence will now log that the kubernetes server version is unsupported when using a version older than 1.17.

- Bugfix: Telepresence only adds the security context when necessary: intercepting a headless service or using a numeric port with the webhook agent injector.

### 2.4.4 (September 27, 2021)

- Feature: The strategy used by traffic-manager's discovery of pod CIDRs can now be configured using the Helm chart.

- Feature: Add the command `telepresence gather-logs`, which bundles the logs for all components
  into one zip file that can then be shared in a GitHub issue, in slack, etc. Use
  `telepresence gather-logs --help` to see additional options for running the command.

- Feature: The agent injector now supports injecting Traffic Agents into pods that have unnamed ports.

- Bugfix: The traffic-manager now uses less CPU-cycles when computing the pod CIDRs.

- Bugfix: If a deployment annotated with webhook annotations is deployed before telepresence is installed, telepresence will now install an agent in that deployment before intercept

- Bugfix: Fix an issue where the traffic-manager would sometimes go into a CPU loop.

- Bugfix: The TUN-device no longer builds an unlimited internal buffer before sending it when receiving lots of TCP-packets without PSH.
  Instead, the buffer is flushed when it reaches a size of 64K.

- Bugfix: The user daemon would sometimes hang when it encountered a problem connecting to the cluster or the root daemon.

- Bugfix: Telepresence correctly reports an intercept port conflict instead of panicking with segfault.

### 2.4.3 (September 15, 2021)

- Feature: The environment variable `TELEPRESENCE_INTERCEPT_ID` is now available in the interceptor's environment.

- Bugfix: A timing related bug was fixed that sometimes caused a "daemon did not start" failure.

- Bugfix: On Windows, crash stack traces and other errors were not
  written to the log files, now they are.

- Bugfix: On Linux kernel 4.11 and above, the log file rotation now
  properly reads the birth-time of the log file. On older kernels, it
  continues to use the old behavior of using the change-time in place
  of the birth-time.

- Bugfix: Telepresence will no longer refer the user to the daemon logs for errors that aren't related to
  problems that are logged there.

- Bugfix: The overriding DNS resolver will no longer apply search paths when resolving "localhost".

- Bugfix: The cluster domain used by the DNS resolver is retrieved from the traffic-manager instead of being
  hard-coded to "cluster.local".

- Bugfix: "Telepresence uninstall --everything" now also uninstalls agents installed via mutating webhook

- Bugfix: Downloading large files during an intercept will no longer cause timeouts and hanging traffic-agent.

- Bugfix: Passing false to the intercept command's --mount flag will no longer result in a filesystem being mounted.

- Bugfix: The traffic manager will establish outbound connections in parallel instead of sequentially.

- Bugfix: The `telepresence status` command reports correct DNS settings instead of "Local IP: nil, Remote IP: nil"

### 2.4.2 (September 1, 2021)

- Feature: A new `telepresence loglevel <level>` subcommand was added that enables changing the loglevel
  temporarily for the local daemons, the `traffic-manager` and the `traffic-agents`.

- Change: The default log-level is now `info` for all components of Telepresence.

- Bugfix: The overriding DNS resolver will no longer apply search paths when resolving "localhost".

- Bugfix: The RBAC was not updated in the helm chart to enable the traffic-manager to `get` and `list`
  namespaces, which would impact users who use licensed features of the Telepresence extensions in an
  air-gapped environment.

- Bugfix: The timeout for Helm actions wasn't always respected which could cause a failing install of the
  `traffic-manager` to make the user daemon to hang indefinitely.

### 2.4.1 (August 30, 2021)

- Bugfix: Telepresence will now mount all directories from `/var/run/secrets`, not just the kubernetes.io ones.
  This allows the mounting of secrets directories such as eks.amazonaws.com (for IRSA tokens)

- Bugfix: The grpc.maxReceiveSize setting is now correctly propagated to all grpc servers.
  This allows users to mitigate a root daemon crash when sending a message over the default maximum size.

- Bugfix: Some slight fixes to the `homebrew-package.sh` script which will enable us to run
  it manually if we ever need to make homebrew point at an older version.

- Feature: Helm chart has now a feature to on demand regenerate certificate used for mutating webhook by setting value.
  `agentInjector.certificate.regenerate`

- Change: The traffic-manager now requires `get` namespace permissions to get the cluster ID instead of that value being
  passed in as an environment variable to the traffic-manager's deployment.

- Change: The traffic-manager is now installed via an embedded version of the Helm chart when `telepresence connect` is first performed on a cluster.
  This change is transparent to the user.
  A new configuration flag, `timeouts.helm` sets the timeouts for all helm operations performed by the Telepresence binary.

- Bugfix: Telepresence will initialize the default namespace from the kubeconfig on each call instead of just doing it when connecting.

- Bugfix: The timeout to keep idle outbound TCP connections alive was increased from 60 to 7200 seconds which is the same as
  the Linux `tcp_keepalive_time` default.

- Bugfix: Telepresence will now remove a socket that is the result of an ungraceful termination and retry instead of printing
  an error saying "this usually means that the process has terminated ungracefully"

- Change: Failure to report metrics is logged using loglevel info rather than error.

- Bugfix: A potential deadlock situation is fixed that sometimes caused the user daemon to hang when the user
  was logged in.

- Feature: The scout reports will now include additional metadata coming from environment variables starting with
  `TELEPRESENCE_REPORT_`.

- Bugfix: The config setting `images.agentImage` is no longer required to contain the repository. The repository is
  instead picked from `images.repository`.

- Change: The `registry`, `webhookRegistry`, `agentImage` and `webhookAgentImage` settings in the `images` group of the `config.yml`
  now get their defaults from `TELEPRESENCE_AGENT_IMAGE` and `TELEPRESENCE_REGISTRY`.

### 2.4.0 (August 4, 2021)

- Feature: There is now a native Windows client for Telepresence.
  All the same features supported by the macOS and Linux client are available on Windows.

- Feature: Telepresence can now receive messages from the cloud and raise
  them to the user when they perform certain commands.

- Bugfix: Initialization of `systemd-resolved` based DNS sets
  routing domain to improve stability in non-standard configurations.

- Bugfix: Edge case error when targeting a container by port number.
  Before if your matching/target container was at containers list index 0,
  but if there was a container at index 1 with no ports, then the
  "no ports" container would end up the selected one

- Bugfix: A `$(NAME)` reference in the agent's environment will now be
  interpolated correctly.

- Bugfix: Telepresence will no longer print an INFO level log message when
  no config.yml file is found.

- Bugfix: A panic is no longer raised when passing an argument to the
  `telepresence intercept` option `--http-match` that doesn't contain an
  equal sign.

- Bugfix: The `traffic-manager` will only send subnet updates to a
  client root daemon when the subnets actually change.

- Bugfix: The agent uninstaller now distinguishes between recoverable
  and unrecoverable failures, allowing uninstallation from manually changed
  resources

### 2.3.7 (July 23, 2021)

- Feature: An `also-proxy` entry in the Kubernetes cluster config will
  show up in the output of the `telepresence status` command.

- Feature: `telepresence login` now has an `--apikey=KEY` flag that
  allows for non-interactive logins. This is useful for headless
  environments where launching a web-browser is impossible, such as
  cloud shells, Docker containers, or CI.

- Bugfix: Dialer will now close if it gets a ConnectReject. This was
  encountered when doing an intercept without a local process running
  and would result in requests hanging indefinitely.

- Bugfix: Made `telepresence list` command faster.

- Bugfix: Mutating webhook injector correctly hides named ports for probes.

- Bugfix: Initialization of `systemd-resolved` based DNS is more stable and
  failures causing telepresence to default to the overriding resolver will no
  longer cause general DNS lookup failures.

- Bugfix: Fixed a regression introduced in 2.3.5 that caused `telepresence current-cluster-id`
  to crash.

- Bugfix: New API keys generated internally for communication with
  Ambassador Cloud no longer show up as "no description" in the
  Ambassador Cloud web UI. Existing API keys generated by older
  versions of Telepresence will still show up this way.

- Bugfix: Fixed a race condition that logging in and logging out
  rapidly could cause memory corruption or corruption of the
  `user-info.json` cache file used when authenticating with Ambassador
  Cloud.

### 2.3.6 (July 20, 2021)

- Bugfix: Fixed a regression introduced in 2.3.5 that caused preview
  URLs to not work.

- Bugfix: Fixed a regression introduced in 2.3.5 where the Traffic
  Manager's `RoleBinding` did not correctly appoint the
  `traffic-manager` `Role`, causing subnet discovery to not be able to
  work correctly.

- Bugfix: Fixed a regression introduced in 2.3.5 where the root daemon
  did not correctly read the configuration file; ignoring the user's
  configured log levels and timeouts.

- Bugfix: Fixed an issue that could cause the user daemon to crash
  during shutdown, as during shutdown it unconditionally attempted to
  close a channel even though the channel might already be closed.

### 2.3.5 (July 15, 2021)

- Feature: Telepresence no longer depends on having an external
  `kubectl` binary, which might not be present for OpenShift users
  (who have `oc` instead of `kubectl`).
- Feature: `skipLogin` can be used in the config.yml to tell the cli not to connect to cloud when using an air-gapped environment.
- Feature: The Telepresence Helm chart now supports installing multiple
  Traffic Managers in multiple namespaces. This will allow operators to
  install Traffic Managers with limited permissions that match the
  permissions restrictions that Telepresence users are subject to.
- Feature: The maximum size of messages that the client can receive over gRPC can now be configured. The gRPC default of 4MB isn't enough
  under some circumstances.
- Change: `TELEPRESENCE_AGENT_IMAGE` and `TELEPRESENCE_REGISTRY` are now only configurable via config.yml.
- Bugfix: Fixed and improved several error messages, to hopefully be
  more helpful.
- Bugfix: Fixed a DNS problem on macOS causing slow DNS lookups when connecting to a local cluster.

### 2.3.4 (July 9, 2021)

- Bugfix: Some log statements that contained garbage instead of a proper IP address now produce the correct address.
- Bugfix: Telepresence will no longer panic when multiple services match a workload.
- Bugfix: The traffic-manager will now accurately determine the service subnet by creating a dummy-service in its own namespace.
- Bugfix: Telepresence connect will no longer try to update the traffic-manager's clusterrole if the live one is identical to the desired one.
- Bugfix: The Telepresence helm chart no longer fails when installing with `--set clientRbac.namespaced=true`

### 2.3.3 (July 7, 2021)

- Feature: Telepresence now supports installing the Traffic Manager
  via Helm. This will make it easy for operators to install and
  configure the server-side components of Telepresence separately from
  the CLI (which in turn allows for better separation of permissions).

- Feature: As the `traffic-manager` can now be installed in any
  namespace via Helm, Telepresence can now be configured to look for
  the traffic manager in a namespace other than `ambassador`. This
  can be configured on a per-cluster basis.

- Feature: `telepresence intercept` now supports a `--to-pod` flag
  that can be used to port-forward sidecars' ports from an intercepted
  pod

- Feature: `telepresence status` now includes more information about
  the root daemon.

- Feature: We now do nightly builds of Telepresence for commits on release/v2 that haven't been tagged and published yet.

- Change: Telepresence no longer automatically shuts down the old
  `api_version=1` `edgectl` daemon. If migrating from such an old
  version of `edgectl` you must now manually shut down the `edgectl`
  daemon before running Telepresence. This was already the case when
  migrating from the newer `api_version=2` `edgectl`.

- Bugfix: The root daemon no longer terminates when the user daemon
  disconnects from its gRPC streams, and instead waits to be
  terminated by the CLI. This could cause problems with things not
  being cleaned up correctly.

- Bugfix: An intercept will survive deletion of the intercepted pod
  provided that another pod is created (or already exists) that can
  take over.

### 2.3.2 (June 18, 2021)

- Feature: The mutator webhook for injecting traffic-agents now
  recognizes a `telepresence.getambassador.io/inject-service-port`
  annotation to specify which port to intercept; bringing the
  functionality of the `--port` flag to users who use the mutator
  webook in order to control Telepresence via GitOps.

- Feature: Outbound connections are now routed through the intercepted
  Pods which means that the connections originate from that Pod from
  the cluster's perspective. This allows service meshes to correctly
  identify the traffic.

- Change: Inbound connections from an intercepted agent are now
  tunneled to the manager over the existing gRPC connection, instead
  of establishing a new connection to the manager for each inbound
  connection. This avoids interference from certain service mesh
  configurations.

- Change: The traffic-manager requires RBAC permissions to list Nodes,
  Pods, and to create a dummy Service in the manager's namespace.

- Change: The on-laptop client no longer requires RBAC permissions to
  list Nodes in the cluster or to create Services, as that
  functionality has been moved to the traffic-manager.

- Bugfix: Telepresence will now detect the pod CIDR ranges even if
  they are not listed in the Nodes.

- Bugfix: The list of cluster subnets that the virtual network
  interface will route is now configured dynamically and will follow
  changes in the cluster.

- Bugfix: Subnets fully covered by other subnets are now pruned
  internally and thus never superfluously added to the laptop's
  routing table.

- Change: The `trafficManagerAPI` timout default has changed from 5
  seconds to 15 seconds, in order to facilitate the extended time it
  takes for the traffic-manager to do its initial discovery of cluster
  info as a result of the above bugfixes.

- Bugfix: On macOS, files generated under `/etc/resolver/` as the
  result of using `include-suffixes` in the cluster config are now
  properly removed on quit.

- Bugfix: Telepresence no longer erroneously terminates connections
  early when sending a large HTTP response from an intercepted
  service.

- Bugfix: When shutting down the user-daemon or root-daemon on the
  laptop, `telepresence quit` and related commands no longer return
  early before everything is fully shut down. Now it can be counted
  on that by the time the command has returned that all the
  side-effects on the laptop have been cleaned up.

### 2.3.1 (June 14, 2021)

- Feature: Agents can now be installed using a mutator webhook
- Feature: DNS resolver can now be configured with respect to what IP addresses that are used, and what lookups that gets sent to the cluster.
- Feature: Telepresence can now be configured to proxy subnets that aren't part of the cluster but only accesible from the cluster.
- Change: The `trafficManagerConnect` timout default has changed from 20 seconds to 60 seconds, in order to facilitate
  the extended time it takes to apply everything needed for the mutator webhook.
- Change: Telepresence is now installable via `brew install datawire/blackbird/telepresence`
- Bugfix: Fix a bug where sometimes large transfers from services on the cluster would hang indefinitely

### 2.3.0 (June 1, 2021)

- Feature: Telepresence is now installable via brew
- Feature: `telepresence version` now also includes the version of the currently running user daemon.
- Change: A TUN-device is used instead of firewall rules for routing outbound connections.
- Change: Outbound connections now use gRPC instead of ssh, and the traffic-manager no longer has a sshd running.
- Change: The traffic-agent no longer has a sshd running. Remote volume mounts use sshfs in slave mode, talking directly to sftp.
- Change: The local DNS now routes the name lookups to intercepted agents or traffic-manager.
- Change: The default log-level for the traffic-manager and the root-daemon was changed from "debug" to "info".
- Change: The command line is now statically-linked, so it is usable on systems with different libc's.
- Bugfix: Using --docker-run no longer fail to mount remote volumes when docker runs as root.
- Bugfix: Fixed a number of race conditions.
- Bugfix: Fix a crash when there is an error communicating with the traffic-manager about Ambassador Cloud.
- Bugfix: Fix a bug where sometimes when displaying or logging a timeout error it fails to determine which configurable timeout is responsible.
- Bugfix: The root-user daemon now respects the timeouts in the normal user's configuration file.

### 2.2.2 (May 17, 2021)

- Feature: Telepresence translates legacy Telepresence commands into viable Telepresence commands.
- Bugfix: Intercepts will only look for agents that are in the same namespace as the intercept.

### 2.2.1 (April 29, 2021)

- Bugfix: Improve `ambassador` namespace detection that was trying to create the namespace even when the namespace existed, which was an undesired RBAC escalation for operators.
- Bugfix: Telepresence will now no longer generate excessive traffic trying repeatedly to exchange auth tokens with Ambassador Cloud. This could happen when upgrading from <2.1.4 if you had an expired `telepresence login` from before upgrading.
- Bugfix: `telepresence login` now correctly handles expired logins, just like all of the other subcommands.

### 2.2.0 (April 19, 2021)

- Feature: `telepresence intercept` now has the option `--docker-run` which will start a docker container with intercepted environment and volume mounts.
- Bugfix: `telepresence uninstall` can once again uninstall agents installed by older versions of Telepresence.
- Feature: Addition of `telepresence current-cluster-id` and `telepresence license` commands for using licenses with the Ambassador extension, primarily in air-gapped environments.

### 2.1.5 (April 12, 2021)

- Feature: When intercepting `--port` now supports specifying a service port or a service name. Previously, only service name was supported.
- Feature: Intercepts using `--mechanism=http` now support mTLS.
- Bugfix: One of the log messages was using the incorrect variable, which led to misleading error messages on `telepresence uninstall`.
- Bugfix: Telepresence no longer generates port names longer than 15 characters.

### 2.1.4 (April 5, 2021)

- Feature: `telepresence status` has been enhanced to provide more information. In particular, it now provides separate information on the daemon and connector processes, as well as showing login status.
- Feature: Telepresence now supports intercepting StatefulSets
- Change: Telepresence necessary RBAC has been refined to support StatefulSets and now requires "get,list,update" for StatefulSets
- Change: Telepresence no longer requires that port 1080 must be available.
- Change: Telepresence now makes use of refresh tokens to avoid requiring the user to manually log in so often.
- Bugfix: Fix race condition that occurred when intercepting a ReplicaSet while another pod was terminating in the same namespace (this fixes a transient test failure)
- Bugfix: Fix error when intercepting a ReplicaSet requires the containerPort to be hidden.
- Bugfix: `telepresence quit` no longer starts the daemon process just to shut it down.
- Bugfix: Telepresence no longer hangs the next time it's run after getting killed.
- Bugfix: Telepresence now does a better job of automatically logging in as necessary, especially with regard to expired logins.
- Bugfix: Telepresence was incorrectly looking across all namespaces for services when intercepting, but now it only looks in the given namespace. This should prevent people from running into "Found multiple services" errors when services with the same selectors existed in other namespaces.

### 2.1.3 (March 29, 2021)

- Feature: Telepresence now supports intercepting ReplicaSets (that aren't owned by a Deployment)
- Change: The --deployment (-d) flag is now --workload (-w), as we start supporting more workloads than just Deployments
- Change: Telepresence necessary RBAC has changed and now requires "delete" for Pods and "get,list,update" for ReplicaSets
- Security: Upgrade to a newer OpenSSL, to address OpenSSL CVE-2021-23840.
- Bugfix: Connecting to Minikube/Hyperkit no longer fails intermittently.
- Bugfix: Telepresence will now make /var/run/secrets/kubernetes.io available when mounting remote volumes.
- Bugfix: Hiccups in the connection to the cluster will no longer cause the connector to shut down; it now retries properly.
- Bugfix: Fix a crash when binary dependencies are missing.
- Bugfix: You can now specify a service when doing an intercept (--service), this is useful if you have two services that select on the same labels (e.g. If using Argo Rollouts do deployments)

### 2.1.2 (March 19, 2021)

- Bugfix: Uninstalling agents now only happens once per deployment instead of once per agent.
- Bugfix: The list command no longer shows agents from namespaces that aren't mapped.
- Bugfix: IPv6 routes now work and don't prevent other pfctl rules being written in macOS
- Bugfix: Pods with `hostname` and/or `subdomain` now get correct DNS-names and routes.
- Change: Service UID was added to InterceptSpec to better link intercepts and services.
- Feature: All timeouts can now be configured in a <user-config-dir>/telepresence/config.yml file

### 2.1.1 (March 12, 2021)

- Bugfix: When looking at the container to intercept, it will check if there's a better match before using a container without containerPorts.
- Bugfix: Telepresence will now map `kube-*` and `ambassador` namespaces by default.
- Bugfix: Service port declarations that lack a TargetPort field will now correctly default to using the Port field instead.
- Bugfix: Several DNS fixes. Notably, introduce a fake "tel2-search" domain that gets replaced with a dynamic DNS search when queried, which fixes DNS for Docker with no `-net host`.
- Change: Improvements to how we report the requirements for volume mounts; notably, if the requirements are not met then it defaults to `--mount=false`.
- Change: There has been substantial code cleanup in the "connector" process.

### 2.1.0 (March 8, 2021)

- Feature: Support headless services (including ExternalName), which you can use if you used "Also Proxy" in telepresence 1.
- Feature: Preview URLs can now set a layer-5 hostname (TLS-SNI and HTTP "Host" header) that is different than the layer-3 hostname (IP-address/DNS-name) that is used to dial to the ingress.
- Feature: The Ingress info will now contain a layer-5 hostname that can be used for TLS-SLI and HTTP "Host" header when accessing a service.
- Feature: Users can choose which port to intercept when intercepting a service with multiple ports.
- Bugfix: Environment variables declared with `envFrom` in the app-container are now propagated correctly to the client during intercept.
- Bugfix: The description of the `--everything` flag for the `uninstall` command was corrected.
- Bugfix: Connecting to a large cluster could take a very long time and even make the process hang. This is no longer the case.
- Bugfix: Telepresence now explicitly requires macFUSE version 4.0.5 or higher for macOS.
- Bugfix: A `tail -F <daemon log file>` no longer results in a "Permission denied" when reconnecting to the cluster.
- Change: The telepresence daemon will no longer use port 1234 for the firewall-to-SOCKS server, but will instead choose an available port dynamically.
- Change: On connect, telepresence will no longer suggest the `--mapped-namespaces` flag when the user connects to a large cluster.

### 2.0.3 (February 24, 2021)

- Feature: There is now an extension mechanism where you can tell Telepresence about different agents and what arguments they support. The new `--mechanism` flag can explicitly identify which extension to use.
- Feature: An intercept of `NAME` that is made using `--namespace=NAMESPACE` but not using `--deployment` will use `NAME` as the name of the deployment and `NAME-NAMESPACE` as the name of the intercept.
- Feature: Declare a local-only intercept for the purpose of getting direct outbound access to the intercept's namespace using boolean flag `--local-only`.
- Bugfix: Fix a regression in the DNS resolver that prevented name resolution using NAME.NAMESPACE. Instead, NAME.NAMESPACE.svc.cluster.local was required.
- Bugfix: Fixed race-condition in the agent causing attempts to dial to `:0`.
- Bugfix: It is now more strict about which agent versions are acceptable and will be more eager to apply upgrades.
- Change: Related to things now being in extensions, the `--match` flag has been renamed to `--http-match`.
- Change: Cluster connection timeout has been increased from 10s to 20s.
- Change: On connect, if telepresence detects a large cluster, it will suggest the `--mapped-namespaces` flag to the user as a way to speed it up.
- Change: The traffic-agent now has a readiness probe associated with its container.

### 2.0.2 (February 18, 2021)

- Feature: Telepresence is now capable of forwarding the intercepted Pod's volume mounts (as Telepresence 0.x did) via the `--mount` flag to `telepresence intercept`.
- Feature: Telepresence will now allow simultaneous intercepts in different namespaces.
- Feature: It is now possible for a user to limit what namespaces that will be used by the DNS-resolver and the NAT.
- Bugfix: Fix the kubectl version number check to handle version numbers with a "+" in them.
- Bugfix: Fix a bug with some configurations on macOS where we clash with mDNSResponder's use of port 53.

### 2.0.1 (February 9, 2021)

- Feature: Telepresence is now capable of forwarding the environment variables of an intercepted service (as Telepresence 0.x did) and emit them to a file as text or JSON. The environment variables will also be propagated to any command started by doing a `telepresence intercept nnn -- <command>`.
- Bugfix: A bug causing a failure in the Telepresence DNS resolver when attempting to listen to the Docker gateway IP was fixed. The fix affects Windows using a combination of Docker and WSL2 only.
- Bugfix: Telepresence now works correctly while OpenVPN is running on macOS.
- Change: The background processes `connector` and `daemon` will now use rotating logs and a common directory.
  - macOS: `~/Library/Logs/telepresence/`
  - Linux: `$XDG_CACHE_HOME/telepresence/logs/` or `$HOME/.cache/telepresence/logs/`<|MERGE_RESOLUTION|>--- conflicted
+++ resolved
@@ -1,12 +1,5 @@
 # Changelog
 
-<<<<<<< HEAD
-### 2.10.5 (February 6, 2023)
-
-- Change: mTLS Secrets will now be mounted into the traffic agent, instead of expected to be read by it from the API.
-
-- Bugfix: Fixed a bug that prevented the local daemons from automatically reconnecting to the traffic manager when the network connection was lost.
-=======
 ### 2.X.X (TBD)
 
 - Feature: The Telepresence daemon can now run as a long-lived process in a docker container so that CLI commands that
@@ -27,12 +20,15 @@
 - Change: The namespace of the connected manager is now displayed in the `telepresence status` output.
   Ticket [2968](https://github.com/telepresenceio/telepresence/issues/2968)
 
-### 2.10.4 (TBD)
-
 - Change: Depreciate `--watch` flag in `telepresence list` command. This is now covered by `--output json-stream`
 
 - Change: Add `--output` option `json-stream`
->>>>>>> 5f7f6319
+
+### 2.10.5 (February 6, 2023)
+
+- Change: mTLS Secrets will now be mounted into the traffic agent, instead of expected to be read by it from the API.
+
+- Bugfix: Fixed a bug that prevented the local daemons from automatically reconnecting to the traffic manager when the network connection was lost.
 
 ### 2.10.4 (January 20, 2023)
 
