--- conflicted
+++ resolved
@@ -31,11 +31,7 @@
 
 Yes, you can either set the pod's environment variables on your machine or write the variables to a file to use with Docker or another build process. Please see [the environment variable reference doc](../reference/environment) for more information.
 
-<<<<<<< HEAD
-** When using Telepresence to intercept a pod, can the associated pod volume mounts also be mounted my local machine?**
-=======
 ** When using Telepresence to intercept a pod, can the associated pod volume mounts also be mounted by my local machine?**
->>>>>>> 2217ac7d
 
 Yes, please see [the volume mounts reference doc](../reference/volume/) for more information.
 
@@ -57,21 +53,13 @@
 
 ** What types of ingress does Telepresence support for the preview URL functionality?**
 
-<<<<<<< HEAD
- The preview URL functionality should work with most ingress configurations, including straightforward load balancer setups.
-=======
 The preview URL functionality should work with most ingress configurations, including straightforward load balancer setups.
->>>>>>> 2217ac7d
 
 Telepresence will discover/prompt during first use for this info and make its best guess at figuring this out and ask you to confirm or update this.
 
 ** Will Telepresence be able to intercept workloads running on a private cluster or cluster running within a virtual private cloud (VPC)?**
 
-<<<<<<< HEAD
- Yes. The cluster has to have outbound access to the internet for the preview URLs to function correctly, but it doesn’t need to have a publicly accessible IP address.
-=======
 Yes. The cluster has to have outbound access to the internet for the preview URLs to function correctly, but it doesn’t need to have a publicly accessible IP address.
->>>>>>> 2217ac7d
 
 The cluster must also have access to an external registry in order to be able to download the Traffic Manager and Traffic Agent containers that are deployed when connecting with Telepresence.
 
@@ -89,11 +77,7 @@
 
 ** How can I remove all of the Telepresence components installed within my cluster?**
 
-<<<<<<< HEAD
- You can run the command `telepresence uninstall --everything` to remove the Traffic Manager service installed in the cluster and Traffic Agent containers injected into each pod being intercepted.
-=======
 You can run the command `telepresence uninstall --everything` to remove the Traffic Manager service installed in the cluster and Traffic Agent containers injected into each pod being intercepted.
->>>>>>> 2217ac7d
 
 Running this command will also stop the local daemon running.
 
@@ -104,8 +88,6 @@
 ** How does Telepresence connect and tunnel into the Kubernetes cluster?**
 
 The connection between your laptop and cluster is established via the standard `kubectl` mechanisms and SSH tunnelling.
-
-<a name="idps"></a>
 
 <a name="idps"></a>
 
@@ -123,8 +105,4 @@
 
 ** How do I share my feedback on Telepresence?**
 
-<<<<<<< HEAD
- Your feedback is always appreciated and helps us build a product that provides as much value as possible for our community. You can chat with us directly on our [feedback page](../../../../feedback), or you can [join our Slack channel](https://a8r.io/Slack) to share your thoughts.
-=======
-Your feedback is always appreciated and helps us build a product that provides as much value as possible for our community. You can chat with us directly on our [feedback page](../../../../feedback), or you can [join our Slack channel](https://a8r.io/Slack) to share your thoughts.
->>>>>>> 2217ac7d
+Your feedback is always appreciated and helps us build a product that provides as much value as possible for our community. You can chat with us directly on our [feedback page](../../../../feedback), or you can [join our Slack channel](https://a8r.io/Slack) to share your thoughts.